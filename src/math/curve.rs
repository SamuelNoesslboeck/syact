--- conflicted
+++ resolved
@@ -88,11 +88,7 @@
 pub fn write_simple_move(consts : &StepperConst, var : &CompVars, data : &CompData, cur : &mut [Time], omega_max : Omega, micro : u8) {
     let cur_len = cur.len(); 
 
-<<<<<<< HEAD
-    let mut builder = CurveBuilder::new(consts, var, data, Omega::ZERO, micro);
-=======
-    let mut builder = CurveBuilder::new(consts, var, lk, Omega::ZERO);
->>>>>>> d77df6e8
+    let mut builder = CurveBuilder::new(consts, var, data, Omega::ZERO);
 
     for i in 0 .. cur_len / 2 {
         let time = builder.next_step_pos(None);
