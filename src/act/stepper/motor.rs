use alloc::boxed::Box;
use alloc::sync::Arc;
use alloc::vec::Vec;
use core::sync::atomic::Ordering::Relaxed;

use syunit::*;

use crate::{AsyncActuator, Dismantle, Setup, SyncActuator};
use crate::act::{InterruptReason, Interruptible, Interruptor, SyncActuatorError, SyncActuatorState};
use crate::act::stepper::{StepperActuator, StepperController, StepperBuilder, BuilderError, DriveMode, StepperState};
use crate::data::{StepperConfig, StepperConst, MicroSteps}; 
use crate::math::movements::DefinedActuator;

/// A stepper motor
/// 
/// Controlled by two pins, one giving information about the direction, the other about the step signal (PWM)
pub struct StepperMotor<B : StepperBuilder + Send + 'static, C : StepperController + Send + 'static> {
    builder : B,
    ctrl : C, 

    _state: Arc<StepperState>,

    _limit_min : Option<AbsPos>,
    _limit_max : Option<AbsPos>,

    // Interrupters
    interruptors : Vec<Box<dyn Interruptor + Send>>,
    _intr_reason : Option<InterruptReason>,
}

// Inits
impl<B : StepperBuilder + Send + 'static, C : StepperController + Send + 'static> StepperMotor<B, C> {   
    /// Creates a new stepper controller with the given stepper motor constants `consts`
    #[allow(unused_must_use)]
    pub fn new(ctrl : C, consts : StepperConst) -> Result<Self, BuilderError> {
        Ok(Self {
            builder: B::new(consts)?,
            ctrl,

            _state : Arc::new(StepperState::new()),

            _limit_min: None,
            _limit_max: None,

            interruptors : Vec::new(),
            _intr_reason: None
        })
    }
<<<<<<< HEAD

    pub fn limit_min(&self) -> Option<Gamma> {
        self._limit_min
    }

    pub fn limit_max(&self) -> Option<Gamma> {
        self._limit_max
    }

    /// ######################################
    /// #    StepperMotor::handle_builder    #
    /// ######################################
    ///
    /// Main driving algorithm for stepper motors, handles the builder until no nodes are left anymore
    /// 
    /// ## Thread
    /// 
    /// Blocks the current thread and creates the step signals until the builder is finished
    pub fn handle_builder(&mut self) -> Result<(), SyncActuatorError> {
        while let Some(node) = self.builder.next() {
            // Get the current direction of the motor (builder)
            let direction = self.builder.direction();
            // Get the current drive mode of the motor (builder)
            let drive_mode = self.builder.drive_mode();

            
            // Check all interruptors if the motor is not stopping already
            if *drive_mode != DriveMode::Stop {
                for intr in self.interruptors.iter_mut() {
                    // Check if the direction is right
                    if let Some(i_dir) = intr.dir() {
                        if i_dir != direction {
                            // If the interruptors checking-direction does not match the current direction, 
                            //     the loop skips to the next interruptor
                            continue;
                        }
                    }

                    // Checks if the interruptor has been triggered
                    if let Some(reason) = intr.check(self._state.gamma()) {
                        intr.set_temp_dir(Some(direction));
                        self._intr_reason.replace(reason);
                        
                        if let Err(e) = self.builder.set_drive_mode(DriveMode::Stop, &mut self.ctrl) {
                            return Err(SyncActuatorError::StepperBuilderError(e));
                        }
                    } else {
                        // Clear temporary direction
                        intr.set_temp_dir(None);
                    }
                }
            }

            // Make step and return error if occured
            if let Err(e) = self.ctrl.step(node) {
                return Err(SyncActuatorError::StepperCtrlError(e));
            }

            // Check if the gamma value exeeds any limits
            if direction.as_bool() {
                self._state._gamma.fetch_add(self.builder.step_angle().0, Relaxed);

                if self.gamma() > self.limit_max().unwrap_or(Gamma::INFINITY) {
                    if let Err(e) = self.builder.set_drive_mode(DriveMode::Stop, &mut self.ctrl) {
                        return Err(SyncActuatorError::StepperBuilderError(e))
                    }
                } 
            } else {
                self._state._gamma.fetch_sub(self.builder.step_angle().0, Relaxed);

                if self.gamma() < self.limit_min().unwrap_or(Gamma::NEG_INFINITY) {
                    if let Err(e) = self.builder.set_drive_mode(DriveMode::Stop, &mut self.ctrl) {
                        return Err(SyncActuatorError::StepperBuilderError(e))
                    }
                } 
            }
        }

        Ok(())
    }
=======
>>>>>>> 84f3f8f3
}

impl<B : StepperBuilder + Send + 'static, C : StepperController + Send + 'static> StepperMotor<B, C> {
    /// Returns the current direction of the motor
    pub fn dir(&self) -> Direction {
        self.builder.direction()
    }
}

// Auto-Implement `Setup` and `Dismantle` of `StepperController`
    impl<B : StepperBuilder + Send + 'static, C : StepperController + Setup + Send + 'static> Setup for StepperMotor<B, C> {
        type Error = C::Error;

        fn setup(&mut self) -> Result<(), Self::Error> {
            self.ctrl.setup()?;
            Ok(())
        }
    }

    impl<B : StepperBuilder + Send + 'static, C : StepperController + Dismantle + Send + 'static> Dismantle for StepperMotor<B, C> {
        type Error = C::Error;

        fn dismantle(&mut self) -> Result<(), Self::Error> {
            self.ctrl.dismantle()?;
            Ok(())
        }
    }
//

impl<B : StepperBuilder + Send + 'static, C : StepperController + Send + 'static> SyncActuator for StepperMotor<B, C> {
    // Movement
<<<<<<< HEAD
        fn drive_rel(&mut self, delta : Delta, speed_f : Factor) -> Result<(), SyncActuatorError> {
=======
        // #################################
        // #    StepperMotor::drive_rel    #
        // #################################
        //
        // Main driving algorithm for stepper motors
        fn drive_rel(&mut self, delta : RelDist, speed_f : Factor) -> Result<(), SyncActuatorError> {
>>>>>>> 84f3f8f3
            if !delta.is_finite() {
                return Err(SyncActuatorError::InvaldDeltaDistance(delta));
            }

            // Set drive mode, return mapped error if one occurs
            if let Err(e) = self.builder.set_drive_mode(DriveMode::FixedDistance(delta, Velocity::ZERO, speed_f), &mut self.ctrl) {
                return Err(SyncActuatorError::StepperBuilderError(e));
            }

<<<<<<< HEAD
            self.handle_builder()
=======
            while let Some(node) = self.builder.next() {
                let dir_val = self.builder.dir();

                // Check all interruptors
                for intr in self.interruptors.iter_mut() {
                    // Check if the direction is right
                    if let Some(i_dir) = intr.dir() {
                        if i_dir != dir_val {
                            continue;
                        }
                    }

                    if let Some(reason) = intr.check(self._state.gamma()) {
                        intr.set_temp_dir(Some(dir_val));
                        self._intr_reason.replace(reason);
                        
                        if let Err(e) = self.builder.set_drive_mode(DriveMode::Stop, &mut self.ctrl) {
                            return Err(SyncActuatorError::StepperBuilderError(e));
                        }
                    } else {
                        // Clear temp direction
                        intr.set_temp_dir(None);
                    }
                }

                // Make step and return error if occured
                if let Err(e) = self.ctrl.step(node) {
                    return Err(SyncActuatorError::StepperCtrlError(e));
                }

                // Check if the gamma value exeeds any limits
                if dir_val.as_bool() {
                    self._state._gamma.fetch_add(self.builder.step_angle().0, Relaxed);

                    if self.gamma() > self.limit_max().unwrap_or(AbsPos::INFINITY) {
                        if let Err(e) = self.builder.set_drive_mode(DriveMode::Stop, &mut self.ctrl) {
                            return Err(SyncActuatorError::StepperBuilderError(e))
                        }
                    } 
                } else {
                    self._state._gamma.fetch_sub(self.builder.step_angle().0, Relaxed);

                    if self.gamma() < self.limit_min().unwrap_or(AbsPos::NEG_INFINITY) {
                        if let Err(e) = self.builder.set_drive_mode(DriveMode::Stop, &mut self.ctrl) {
                            return Err(SyncActuatorError::StepperBuilderError(e))
                        }
                    } 
                }
            }

            Ok(())
>>>>>>> 84f3f8f3
        }

        /// Absolute movements derive from relative movements ([Self::drive_rel])
        fn drive_abs(&mut self, gamma : AbsPos, speed : Factor) -> Result<(), SyncActuatorError> {
            let delta = gamma - self.gamma();
            self.drive_rel(delta, speed)
        }

        fn state(&self) -> &dyn SyncActuatorState {
            self._state.as_ref()
        }

        fn clone_state(&self) -> Arc<dyn SyncActuatorState> {
            self._state.clone()
        }
    // 

    // Position and velocity
        #[inline]
        fn gamma(&self) -> AbsPos {
            self._state.gamma()
        }   

        #[inline]
        fn set_gamma(&mut self, gamma : AbsPos) {
            self._state._gamma.store(gamma.0, Relaxed);
        }

        #[inline]
        fn velocity_max(&self) -> Velocity {
            self.builder.velocity_max()
        }

        fn set_velocity_max(&mut self, velocity_max : Velocity) {
            self.builder.set_velocity_cap(velocity_max).unwrap();      // TODO
        }
    //

    // 
        #[inline]
        fn set_pos_limits(&mut self, min : Option<AbsPos>, max : Option<AbsPos>) {
            if let Some(min) = min {
                self._limit_min = Some(min)
            }

            if let Some(max) = max {
                self._limit_max = Some(max);
            }
        }

        #[inline]
        fn overwrite_pos_limits(&mut self, min : Option<AbsPos>, max : Option<AbsPos>) {
            self._limit_min = min;
            self._limit_max = max;
        }

        fn resolve_pos_limits_for_gamma(&self, gamma : AbsPos) -> RelDist {
            if let Some(ang) = self.limit_min() {
                if gamma < ang {
                    gamma - ang
                } else {
                    if let Some(ang) = self.limit_max() {
                        if gamma > ang {
                            gamma - ang
                        } else { 
                            RelDist::ZERO 
                        }
                    } else {
                        RelDist::ZERO
                    }
                }
            } else {
                if let Some(ang) = self.limit_max() {
                    if gamma > ang {
                        gamma - ang
                    } else { 
                        RelDist::ZERO 
                    }
                } else {
                    RelDist::NAN
                }
            }
        }

        fn set_endpos(&mut self, set_gamma : AbsPos) {
            self.set_gamma(set_gamma);

            let dir = self.dir().as_bool();
    
            self.set_pos_limits(
                if dir { None } else { Some(set_gamma) },
                if dir { Some(set_gamma) } else { None }
            )
        }
    //

    // Loads
        fn force_gen(&self) -> Force {
            self.builder.vars().force_load_gen
        }

        fn force_dir(&self) -> Force {
            self.builder.vars().force_load_dir
        }

        fn apply_gen_force(&mut self, force : Force) -> Result<(), BuilderError> {
            self.builder.apply_gen_force(force)
        }

        fn apply_dir_force(&mut self, force : Force) -> Result<(), BuilderError> {
            self.builder.apply_dir_force(force)
        }

        fn inertia(&self) -> Inertia {
            self.builder.vars().inertia_load
        }

        #[inline(always)]
        fn apply_inertia(&mut self, inertia : Inertia) -> () {
            self.builder.apply_inertia(inertia).unwrap()
        }
    //
}

impl<B : StepperBuilder + Send + 'static, C : StepperController + Send + 'static> StepperActuator for StepperMotor<B, C> 
where
    B : DefinedActuator 
{
    // Data
        fn consts(&self) -> &StepperConst {
            self.builder.consts()
        }

        fn config(&self) -> &StepperConfig {
            self.builder.config()
        }

        fn set_config(&mut self, config : StepperConfig) -> Result<(), BuilderError> {
            self.builder.set_config(config)
        }

        fn microsteps(&self) -> MicroSteps {
            self.builder.microsteps()
        }

        fn set_microsteps(&mut self, microsteps : MicroSteps) -> Result<(), BuilderError> {
            self.builder.set_microsteps(microsteps)
            
        }
    //

    fn step_ang(&self) -> RelDist {
        self.builder.step_angle()
    }
}

impl<B : StepperBuilder + Send + 'static, C : StepperController + Send + 'static> Interruptible for StepperMotor<B, C> {
    // Interruptors
        fn add_interruptor(&mut self, interruptor : Box<dyn Interruptor + Send>) {
            self.interruptors.push(interruptor);
        }

        fn intr_reason(&mut self) -> Option<InterruptReason> {
            // Return the value and replace it with `None`
            core::mem::replace(&mut self._intr_reason, None)
        }
    // 
}

impl<B : StepperBuilder + Send + 'static, C : StepperController + Send + 'static> DefinedActuator for StepperMotor<B, C> 
where
    B : DefinedActuator 
{
    fn ptp_time_for_distance(&self, gamma_0 : AbsPos, gamma_t : AbsPos) -> Time {
        self.builder.ptp_time_for_distance(gamma_0, gamma_t)
    }
}

impl<B : StepperBuilder + Send + 'static, C : StepperController + Send + 'static> AsyncActuator for StepperMotor<B, C> 
{
    fn drive_factor(&mut self, dir : Direction, speed : Factor) -> Result<(), Self::Error> {
        
    }
}<|MERGE_RESOLUTION|>--- conflicted
+++ resolved
@@ -7,6 +7,7 @@
 
 use crate::{AsyncActuator, Dismantle, Setup, SyncActuator};
 use crate::act::{InterruptReason, Interruptible, Interruptor, SyncActuatorError, SyncActuatorState};
+use crate::act::asyn::{AsyncActuatorError, AsyncActuatorState};
 use crate::act::stepper::{StepperActuator, StepperController, StepperBuilder, BuilderError, DriveMode, StepperState};
 use crate::data::{StepperConfig, StepperConst, MicroSteps}; 
 use crate::math::movements::DefinedActuator;
@@ -45,15 +46,6 @@
             interruptors : Vec::new(),
             _intr_reason: None
         })
-    }
-<<<<<<< HEAD
-
-    pub fn limit_min(&self) -> Option<Gamma> {
-        self._limit_min
-    }
-
-    pub fn limit_max(&self) -> Option<Gamma> {
-        self._limit_max
     }
 
     /// ######################################
@@ -86,7 +78,7 @@
                     }
 
                     // Checks if the interruptor has been triggered
-                    if let Some(reason) = intr.check(self._state.gamma()) {
+                    if let Some(reason) = intr.check(self._state.abs_pos()) {
                         intr.set_temp_dir(Some(direction));
                         self._intr_reason.replace(reason);
                         
@@ -105,19 +97,19 @@
                 return Err(SyncActuatorError::StepperCtrlError(e));
             }
 
-            // Check if the gamma value exeeds any limits
+            // Check if the abs_pos value exeeds any limits
             if direction.as_bool() {
-                self._state._gamma.fetch_add(self.builder.step_angle().0, Relaxed);
-
-                if self.gamma() > self.limit_max().unwrap_or(Gamma::INFINITY) {
+                self._state._abs_pos.fetch_add(self.builder.step_angle().0, Relaxed);
+
+                if self.abs_pos() > self.limit_max().unwrap_or(AbsPos::INFINITY) {
                     if let Err(e) = self.builder.set_drive_mode(DriveMode::Stop, &mut self.ctrl) {
                         return Err(SyncActuatorError::StepperBuilderError(e))
                     }
                 } 
             } else {
-                self._state._gamma.fetch_sub(self.builder.step_angle().0, Relaxed);
-
-                if self.gamma() < self.limit_min().unwrap_or(Gamma::NEG_INFINITY) {
+                self._state._abs_pos.fetch_sub(self.builder.step_angle().0, Relaxed);
+
+                if self.abs_pos() < self.limit_min().unwrap_or(AbsPos::NEG_INFINITY) {
                     if let Err(e) = self.builder.set_drive_mode(DriveMode::Stop, &mut self.ctrl) {
                         return Err(SyncActuatorError::StepperBuilderError(e))
                     }
@@ -127,8 +119,6 @@
 
         Ok(())
     }
-=======
->>>>>>> 84f3f8f3
 }
 
 impl<B : StepperBuilder + Send + 'static, C : StepperController + Send + 'static> StepperMotor<B, C> {
@@ -160,86 +150,23 @@
 
 impl<B : StepperBuilder + Send + 'static, C : StepperController + Send + 'static> SyncActuator for StepperMotor<B, C> {
     // Movement
-<<<<<<< HEAD
-        fn drive_rel(&mut self, delta : Delta, speed_f : Factor) -> Result<(), SyncActuatorError> {
-=======
-        // #################################
-        // #    StepperMotor::drive_rel    #
-        // #################################
-        //
-        // Main driving algorithm for stepper motors
-        fn drive_rel(&mut self, delta : RelDist, speed_f : Factor) -> Result<(), SyncActuatorError> {
->>>>>>> 84f3f8f3
-            if !delta.is_finite() {
-                return Err(SyncActuatorError::InvaldDeltaDistance(delta));
+        fn drive_rel(&mut self, rel_pos : RelDist, speed_f : Factor) -> Result<(), SyncActuatorError> {
+            if !rel_pos.is_finite() {
+                return Err(SyncActuatorError::InvaldDeltaDistance(rel_pos));
             }
 
             // Set drive mode, return mapped error if one occurs
-            if let Err(e) = self.builder.set_drive_mode(DriveMode::FixedDistance(delta, Velocity::ZERO, speed_f), &mut self.ctrl) {
+            if let Err(e) = self.builder.set_drive_mode(DriveMode::FixedDistance(rel_pos, Velocity::ZERO, speed_f), &mut self.ctrl) {
                 return Err(SyncActuatorError::StepperBuilderError(e));
             }
 
-<<<<<<< HEAD
             self.handle_builder()
-=======
-            while let Some(node) = self.builder.next() {
-                let dir_val = self.builder.dir();
-
-                // Check all interruptors
-                for intr in self.interruptors.iter_mut() {
-                    // Check if the direction is right
-                    if let Some(i_dir) = intr.dir() {
-                        if i_dir != dir_val {
-                            continue;
-                        }
-                    }
-
-                    if let Some(reason) = intr.check(self._state.gamma()) {
-                        intr.set_temp_dir(Some(dir_val));
-                        self._intr_reason.replace(reason);
-                        
-                        if let Err(e) = self.builder.set_drive_mode(DriveMode::Stop, &mut self.ctrl) {
-                            return Err(SyncActuatorError::StepperBuilderError(e));
-                        }
-                    } else {
-                        // Clear temp direction
-                        intr.set_temp_dir(None);
-                    }
-                }
-
-                // Make step and return error if occured
-                if let Err(e) = self.ctrl.step(node) {
-                    return Err(SyncActuatorError::StepperCtrlError(e));
-                }
-
-                // Check if the gamma value exeeds any limits
-                if dir_val.as_bool() {
-                    self._state._gamma.fetch_add(self.builder.step_angle().0, Relaxed);
-
-                    if self.gamma() > self.limit_max().unwrap_or(AbsPos::INFINITY) {
-                        if let Err(e) = self.builder.set_drive_mode(DriveMode::Stop, &mut self.ctrl) {
-                            return Err(SyncActuatorError::StepperBuilderError(e))
-                        }
-                    } 
-                } else {
-                    self._state._gamma.fetch_sub(self.builder.step_angle().0, Relaxed);
-
-                    if self.gamma() < self.limit_min().unwrap_or(AbsPos::NEG_INFINITY) {
-                        if let Err(e) = self.builder.set_drive_mode(DriveMode::Stop, &mut self.ctrl) {
-                            return Err(SyncActuatorError::StepperBuilderError(e))
-                        }
-                    } 
-                }
-            }
-
-            Ok(())
->>>>>>> 84f3f8f3
         }
 
         /// Absolute movements derive from relative movements ([Self::drive_rel])
-        fn drive_abs(&mut self, gamma : AbsPos, speed : Factor) -> Result<(), SyncActuatorError> {
-            let delta = gamma - self.gamma();
-            self.drive_rel(delta, speed)
+        fn drive_abs(&mut self, abs_pos : AbsPos, speed : Factor) -> Result<(), SyncActuatorError> {
+            let rel_pos = abs_pos - self.abs_pos();
+            self.drive_rel(rel_pos, speed)
         }
 
         fn state(&self) -> &dyn SyncActuatorState {
@@ -253,13 +180,13 @@
 
     // Position and velocity
         #[inline]
-        fn gamma(&self) -> AbsPos {
-            self._state.gamma()
+        fn abs_pos(&self) -> AbsPos {
+            self._state.abs_pos()
         }   
 
         #[inline]
-        fn set_gamma(&mut self, gamma : AbsPos) {
-            self._state._gamma.store(gamma.0, Relaxed);
+        fn set_abs_pos(&mut self, abs_pos : AbsPos) {
+            self._state._abs_pos.store(abs_pos.0, Relaxed);
         }
 
         #[inline]
@@ -272,7 +199,15 @@
         }
     //
 
-    // 
+    // Position limits
+        fn limit_max(&self) -> Option<AbsPos> {
+            self._limit_max
+        }
+
+        fn limit_min(&self) -> Option<AbsPos> {
+            self._limit_min
+        }
+        
         #[inline]
         fn set_pos_limits(&mut self, min : Option<AbsPos>, max : Option<AbsPos>) {
             if let Some(min) = min {
@@ -290,14 +225,14 @@
             self._limit_max = max;
         }
 
-        fn resolve_pos_limits_for_gamma(&self, gamma : AbsPos) -> RelDist {
+        fn resolve_pos_limits_for_abs_pos(&self, abs_pos : AbsPos) -> RelDist {
             if let Some(ang) = self.limit_min() {
-                if gamma < ang {
-                    gamma - ang
+                if abs_pos < ang {
+                    abs_pos - ang
                 } else {
                     if let Some(ang) = self.limit_max() {
-                        if gamma > ang {
-                            gamma - ang
+                        if abs_pos > ang {
+                            abs_pos - ang
                         } else { 
                             RelDist::ZERO 
                         }
@@ -307,8 +242,8 @@
                 }
             } else {
                 if let Some(ang) = self.limit_max() {
-                    if gamma > ang {
-                        gamma - ang
+                    if abs_pos > ang {
+                        abs_pos - ang
                     } else { 
                         RelDist::ZERO 
                     }
@@ -318,14 +253,14 @@
             }
         }
 
-        fn set_endpos(&mut self, set_gamma : AbsPos) {
-            self.set_gamma(set_gamma);
+        fn set_endpos(&mut self, set_abs_pos : AbsPos) {
+            self.set_abs_pos(set_abs_pos);
 
             let dir = self.dir().as_bool();
     
             self.set_pos_limits(
-                if dir { None } else { Some(set_gamma) },
-                if dir { Some(set_gamma) } else { None }
+                if dir { None } else { Some(set_abs_pos) },
+                if dir { Some(set_abs_pos) } else { None }
             )
         }
     //
@@ -407,14 +342,32 @@
 where
     B : DefinedActuator 
 {
-    fn ptp_time_for_distance(&self, gamma_0 : AbsPos, gamma_t : AbsPos) -> Time {
-        self.builder.ptp_time_for_distance(gamma_0, gamma_t)
+    fn ptp_time_for_distance(&self, abs_pos_0 : AbsPos, abs_pos_t : AbsPos) -> Time {
+        self.builder.ptp_time_for_distance(abs_pos_0, abs_pos_t)
     }
 }
 
 impl<B : StepperBuilder + Send + 'static, C : StepperController + Send + 'static> AsyncActuator for StepperMotor<B, C> 
 {
-    fn drive_factor(&mut self, dir : Direction, speed : Factor) -> Result<(), Self::Error> {
+    fn drive_factor(&mut self, dir : Direction, speed : Factor) -> Result<(), AsyncActuatorError> {
+        // Set drive mode, return mapped error if one occurs
+        if let Err(e) = self.builder.set_drive_mode(DriveMode::FixedDistance(rel_pos, Velocity::ZERO, speed_f), &mut self.ctrl) {
+            return Err(SyncActuatorError::StepperBuilderError(e));
+        }
+
+    }
+
+    fn drive_speed(&mut self, dir : Direction, speed : Velocity) -> Result<(), AsyncActuatorError> {
         
     }
+
+    // State
+        fn state(&self) -> &dyn AsyncActuatorState {
+            self._state.as_ref()
+        }
+
+        fn clone_state(&self) -> Arc<dyn AsyncActuatorState> {
+            self._state.clone()
+        }
+    // 
 }