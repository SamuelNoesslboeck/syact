#![doc = include_str!("../README.md")]
#![crate_name = "syact"]
#![cfg_attr(not(feature = "std"), no_std)]
#![warn(missing_docs)]

// Modules
#[cfg(feature = "std")]
extern crate alloc;

// Submodules
    #[doc = include_str!("../docs/components.md")]
    #[cfg(feature = "std")]
    pub mod comp;
    #[cfg(feature = "std")]
    pub use comp::{SyncComp, SyncCompGroup, Tool};
    #[cfg(feature = "std")]
    pub use comp::tool::SimpleTool;
    #[cfg(feature = "std")]
    pub use comp::asyn::AsyncComp;
    
    #[cfg(feature = "std")]
    pub use syact_macros::SyncCompGroup;

    /// Collection of structs and functions for controlling Stepper Motors
    pub mod ctrl;
    pub use ctrl::{Direction, Stepper};

    /// Structs for storing characteristics of stepper motors and devices
    #[cfg(feature = "std")]
    pub mod data;
<<<<<<< HEAD
    pub use data::{StepperConst, CompData};
=======
    #[cfg(feature = "std")]
    pub use data::{StepperConst, LinkedData};
>>>>>>> d77df6e8

    /// Functions and Structs for calculating Stepper Motor procedures and operations
    #[cfg(feature = "std")]
    pub mod math;

    /// Functions and Structs for taking measurements with a robot for e.g. position calculation
    #[cfg(feature = "std")]
    pub mod meas;

    /// Easy import of the functionalities
    pub mod prelude;

    /// Self defined units for mathematical operations
    #[cfg(feature = "std")]
    pub mod units;

    /// Module with all the tests required to assure the library funcitons as intended
    #[cfg(test)]
    #[cfg(feature = "std")]
    mod tests;
// 

// Wrapped types
/// The general error type used in the crate
#[cfg(feature = "std")]
pub type Error = Box<dyn std::error::Error>;

/// The general error type of the crate
#[cfg(not(feature = "std"))]
pub type Error = ErrorKind;

/// Enum for different error types
#[cfg(not(feature = "std"))]
#[derive(Debug)]
pub enum ErrorKind {
    // TODO
}

/// A trait that provides a universal setup function
pub trait Setup {
    /// Calls all required functions to assure the components functionality
    fn setup(&mut self) -> Result<(), Error> { 
        Ok(()) 
    }
}

#[cfg(feature = "std")]
#[inline(always)]
fn lib_error<E>(error : E) -> crate::Error 
where
    E: Into<Box<dyn std::error::Error + Sync + Send>> {
    error.into()
}<|MERGE_RESOLUTION|>--- conflicted
+++ resolved
@@ -28,12 +28,8 @@
     /// Structs for storing characteristics of stepper motors and devices
     #[cfg(feature = "std")]
     pub mod data;
-<<<<<<< HEAD
-    pub use data::{StepperConst, CompData};
-=======
     #[cfg(feature = "std")]
     pub use data::{StepperConst, LinkedData};
->>>>>>> d77df6e8
 
     /// Functions and Structs for calculating Stepper Motor procedures and operations
     #[cfg(feature = "std")]
