use crate::meas::MeasData;
<<<<<<< HEAD
use crate::{SyncComp, Setup, lib_error};
use crate::data::{CompData, StepperConst, CompVars}; 
use crate::math::{self, CurveBuilder};
use crate::units::*;

#[cfg(feature = "std")]
use crate::comp::asyn::{AsyncComp, Direction};
=======
>>>>>>> d77df6e8

// Submodules
/// Basic DC-Motors
#[cfg(feature = "std")]
pub mod dc_motor;
#[cfg(feature = "std")]
pub use dc_motor::DcMotor;

/// Helper functions and structs for deserializing
/// 
/// # Features
/// 
/// Only available if the "std"-feature is available
#[cfg(feature = "std")]
mod des;

/// Universal pin structure
pub mod pin;

/// PWM-signal 
/// 
/// # Features
/// 
/// Only available if the "std"-feature is available
#[cfg(feature = "std")]
pub mod pwm;

/// Structs and methods for basic servo motors
/// 
/// # Features 
/// 
/// Only available if the "std"-feature is available
#[cfg(feature = "std")]
pub mod servo;

/// Stepper motors and controllers in different resolutions
pub mod stepper;
pub use stepper::{Stepper, Controller};
// 

/// A function that can be used to interrupt the movement process of a component
pub type Interrupter<'a> = fn (&mut dyn MeasData) -> bool;

<<<<<<< HEAD
/// Error that is used if the async thread of the component has not been setup yet
#[cfg(feature = "std")]
#[inline(always)]
fn no_async() -> crate::Error {
    lib_error("Async has not been setup yet!")
}

/// Error that is used when waiting for an inactive component
#[inline(always)]
#[cfg(feature = "std")]
fn not_active() -> crate::Error {
    lib_error("No movement has been started yet (Waiting for an inactive component!)")
}

// Pin helper struct
#[derive(Debug)]
struct Pins {
    /// Pin for defining the direction
    pub dir : pin::UniOutPin,
    /// Pin for PWM Step pulses
    pub step : pin::UniOutPin
}

/// A stepper motor
/// 
/// Controlled by two pins, one giving information about the direction, the other about the step signal (PWM)
#[derive(Debug)]
pub struct Stepper {
    // Stepper data
    consts : StepperConst,
    vars : CompVars,

    /// The current direction of the driver, the bool value is written to the `sys.dir` GPIO pin\
    /// DO NOT WRITE TO THIS VALUE! 
    dir : bool,
    /// The current absolute position since set to a value
    #[cfg(feature = "std")]
    pos : Arc<Mutex<i64>>,
    #[cfg(not(feature = "std"))]
    pos : i64,
    micro : u8,

    omega_max : Omega,

    data : CompData,

    #[cfg(feature = "std")]
    sys : Arc<Mutex<Pins>>,

    #[cfg(not(feature = "std"))]
    sys : Pins,

    // Threading
    #[cfg(feature = "std")]
    thr : Option<JoinHandle<()>>,
    #[cfg(feature = "std")]
    sender : Option<Sender<Option<AsyncMsg>>>,
    #[cfg(feature = "std")]
    receiver : Option<Receiver<AsyncRes>>,

    #[cfg(feature = "std")]
    active : bool,
    
    #[cfg(feature = "std")]
    speed_f : f32
}

// Inits
impl Stepper {   
    /// Creates a new stepper controller with the given stepper motor constants `consts`
    pub fn new(consts : StepperConst, pin_dir : u8, pin_step : u8) -> Self {
        // Create pins if possible
        let sys_dir = pin::UniPin::new(pin_dir).unwrap().into_output(); // TODO: Handle errors
        let sys_step = pin::UniPin::new(pin_step).unwrap().into_output();

        #[cfg(feature = "std")]
        let mut ctrl = Stepper { 
            consts, 
            vars: CompVars::ZERO, 

            dir: true, 
            pos : Arc::new(Mutex::new(0)),
            micro: 1,
            omega_max: Omega::ZERO,

            data: CompData { u: 0.0, s_f: 0.0 },

            sys: Arc::new(Mutex::new(Pins {
                dir: sys_dir,
                step: sys_step
            })),

            thr: None,
            sender: None,
            receiver: None,

            active: false,
            speed_f: 0.0
        };

        #[cfg(not(feature = "std"))]
        let mut ctrl = Stepper { 
            consts, 
            vars: CompVars::ZERO, 

            dir: true, 
            pos: 0,
            omega_max: Omega::ZERO,

            data: CompData { u: 0.0, s_f: 0.0 },

            sys: Pins {
                dir: sys_dir,
                step: sys_step
            }
        };

        ctrl.set_dir(ctrl.dir);

        ctrl
    }

    /// Creates a new structure with both pins set to [pin::ERR_PIN] just for simulation and testing purposes
    #[inline]
    pub fn new_sim(data : StepperConst) -> Self {
        Self::new(data, pin::ERR_PIN, pin::ERR_PIN)
    }
}

// Helper functions for the component
impl Stepper {
    /// Set the signal for the direction
    ///
    /// This function does not require a `Stepper` instance
    #[inline(always)]
    fn dir_sig(pins : &mut Pins, dir : bool) {
        if dir {
            pins.dir.set_high();
        } else {
            pins.dir.set_low();
        }
    }

    /// Write a single PWM pulse to the pin and wait
    /// 
    /// This function does not require a `Stepper` instance
    #[inline(always)]
    fn step_sig(time : Time, pins : &mut Pins) {
        let step_time_half : Duration = (time / 2.0).into();

        pins.step.set_high();
        spin_sleep::sleep(step_time_half);
        pins.step.set_low();
        spin_sleep::sleep(step_time_half);
    } 

    /// Write a curve of signals to the output pin
    /// 
    /// This function does not require a `Stepper` instance
    fn drive_curve_sig(cur : &[Time], pins : &mut Pins) {
        for point in cur {
            Stepper::step_sig(*point, pins);
        }
    }

    /// Write a curve of signals to the output pin
    #[cfg(feature = "std")]
    fn drive_curve(&mut self, cur : &[Time]) {
        let mut pins = self.sys.lock().unwrap();

        Stepper::drive_curve_sig(cur, &mut pins);

        let mut pos = self.pos.lock().unwrap();
        pos.add_assign(if self.dir { 
            cur.len() as i64 
        } else { 
            -(cur.len() as i64) 
        });
    }

    /// Write a curve of signals to the output pin
    #[cfg(not(feature = "std"))]
    fn drive_curve(&mut self, cur : &[Time]) {
        let pins = &mut self.sys;

        Stepper::drive_curve_sig(cur, pins);

        self.pos += if self.dir { 
            cur.len() as i64 
        } else { 
            -(cur.len() as i64) 
        };
    }

    /// Drive the given curve with a possibility to interrupt the movement by e.g. a measurement
    fn drive_curve_int(&mut self, cur : &[Time], intr : Interrupter, intr_data : &mut dyn MeasData) -> (usize, bool) {
        #[cfg(feature = "std")]
        let mut pins = self.sys.lock().unwrap();

        #[cfg(not(feature = "std"))]
        let pins = &mut self.sys;

        let mut trav = 0;

        for point in cur {
            #[cfg(feature = "std")]
            if intr(intr_data) {
                break;
            }

            #[cfg(not(feature = "std"))]
            if intr(pins) {
                break;
            }
    
            #[cfg(feature = "std")]
            Stepper::step_sig(*point, &mut pins);

            #[cfg(not(feature = "std"))]
            Stepper::step_sig(*point, pins);

            #[cfg(not(feature = "std"))] {
                self.pos += if self.dir { 1 } else { -1 };
            }

            #[cfg(feature = "std")] {
                let mut pos = self.pos.lock().unwrap();

                pos.add_assign(if self.dir { 1 } else { -1 });
            }

            trav += 1;
        }

        ( trav, trav != cur.len() )
    }

    fn setup_drive(&mut self, delta : Delta) -> Result<(), crate::Error> {
        let limit = self.lim_for_gamma(self.gamma() + delta);

        if limit.is_normal() {
            #[cfg(feature = "std")]
            return Err(lib_error("The delta given is not valid"))
        }

        if delta > Delta::ZERO {
            self.set_dir(true);
        } else if delta < Delta::ZERO {
            self.set_dir(false);
        }

        Ok(())
    }

    fn drive_simple(&mut self, delta : Delta, speed_f : f32) -> Result<Delta, crate::Error> {
        if (1.0 < speed_f) | (0.0 > speed_f) {
            panic!("Invalid speed factor! {}", speed_f)
        }

        if !delta.is_normal() {
            return Ok(Delta::ZERO);
        }
        
        self.setup_drive(delta)?;

        let omega_max = self.omega_max() * speed_f;

        let cur = math::curve::create_simple_curve(&self.consts, &self.vars, &self.data, delta, omega_max, self.micro);
        self.drive_curve(&cur);

        Ok(delta)
    }

    fn drive_simple_int(&mut self, delta : Delta, speed_f : f32, intr : Interrupter, intr_data : &mut dyn MeasData) 
    -> Result<(Delta, bool), crate::Error> {
        if (1.0 < speed_f) | (0.0 > speed_f) {
            panic!("Invalid speed factor! {}", speed_f)
        }

        if !delta.is_normal() {
            return Ok((Delta::ZERO, true));
        }
        
        self.setup_drive(delta)?;

        let cur = math::curve::create_simple_curve(&self.consts, &self.vars, &self.data, delta, self.omega_max() * speed_f, self.micro);
        let (steps, interrupted) = self.drive_curve_int(&cur, intr, intr_data);

        if self.dir {
            Ok((steps as f32 * self.consts.step_ang(self.micro), interrupted))
        } else {
            Ok((steps as f32 * -self.consts.step_ang(self.micro), interrupted))
        }
    }
}

impl Stepper {
    /// Makes the component move a single step with the given `time`
    /// 
    /// # Error
    /// 
    /// Returns an error if `setup_drive()` fails
    pub fn step(&mut self, time : Time) -> Result<(), crate::Error> {
        let delta = if self.dir { self.consts.step_ang(self.micro) } else { -self.consts.step_ang(self.micro) };
        self.setup_drive(delta)?;

        #[cfg(feature = "std")]
        let mut pins = self.sys.lock().unwrap(); 
        #[cfg(not(feature = "std"))]
        let pins = &mut self.sys;

        #[cfg(feature = "std")]
        Stepper::step_sig(time, &mut pins);
        #[cfg(not(feature = "std"))]
        Stepper::step_sig(time, pins);

        Ok(())
    }

    /// Sets the driving direction of the component. Note that the direction of the motor depends on the connection of the cables.
    /// The "dir"-pin is directly set to the value given
    #[inline(always)]
    pub fn set_dir(&mut self, dir : bool) {
        #[cfg(feature = "std")]
        let mut pins = self.sys.lock().unwrap();
        #[cfg(not(feature = "std"))]
        let pins = &mut self.sys;

        #[cfg(feature = "std")]
        Stepper::dir_sig(&mut pins, dir);
        #[cfg(not(feature = "std"))]
        Stepper::dir_sig(pins, dir);

        self.dir = dir;
    }

    // Debug
        /// Prints out all pins to the console in dbg! style
        /// 
        /// # Features
        /// 
        /// Only available if the "std"-feature is active
        #[cfg(feature = "std")]
        #[inline(always)]
        pub fn debug_pins(&self) {
            dbg!(&self.sys);
        }
    // 
=======
/// Direction of movement
#[derive(Clone, Copy, PartialEq, PartialOrd, Eq, Debug, Default)]
pub enum Direction {
    /// Counterclockwise (`false`)
    CCW,
    /// Clockwise (`true`)
    #[default]
    CW
>>>>>>> d77df6e8
}

impl Direction {
    pub fn from_bool(b : bool) -> Direction {
        if b { Direction::CW } else { Direction::CCW }
    }

<<<<<<< HEAD
    fn drive_curve_async(&mut self, curve : Vec<Time>, intr : bool, t_const : Option<Time>) -> Result<(), crate::Error> {
        self.clear_active_status();

        // println!(" => Curve: {}; Last: {:?}; t_const: {:?}", curve.len(), curve.last(), t_const);

        if let Some(sender) = &self.sender {
            self.active = true;
            sender.send(Some((curve, self.dir, intr, t_const)))?; 
            Ok(())
        } else {
            Err(no_async())
        }
    }

    fn drive_simple_async(&mut self, delta : Delta, speed_f : f32, t_const : Option<Time>) -> Result<(), crate::Error> {
        if (1.0 < speed_f) | (0.0 > speed_f) {
            panic!("Invalid speed factor! {}", speed_f)
        }
        
        if !delta.is_normal() {
            return Ok(());
        }

        if self.sender.is_none() {
            return Err(no_async());
        }
        
        self.setup_drive(delta)?;

        let omega_max = self.omega_max() * speed_f;
        let cur = math::curve::create_simple_curve(&self.consts, &self.vars, &self.data, delta, omega_max, self.micro);

        self.drive_curve_async(cur, false, t_const)
    }

    fn setup_async(&mut self) {
        let (sender_com, receiver_thr) : (Sender<Option<AsyncMsg>>, Receiver<Option<AsyncMsg>>) = channel();
        let (sender_thr, receiver_com) : (Sender<AsyncRes>, Receiver<AsyncRes>) = channel();

        let sys = self.sys.clone();
        let pos = self.pos.clone();

        self.thr = Some(std::thread::spawn(move || {
            let mut curve : Vec<Time>;
            let mut dir : bool;
            let mut intr : bool;
            let mut cont : Option<Time>;

            let mut msg_sent = false;

            let mut msg_opt : Option<_> = None;
            let mut msg : Option<AsyncMsg>;

            loop {
                if let Some(msg_r) = msg_opt { 
                    msg = msg_r;
                } else {
                    msg = match receiver_thr.recv() {
                        Ok(msg_opt) => msg_opt,
                        Err(_) => {
                            // println!("Error occured in thread! {}", err.to_string());   // TODO: Improve error message
                            break;
                        }
                    };
                }

                match msg {
                    Some((msg_curve, msg_dir, msg_intr, msg_cont)) => {
                        curve = msg_curve;
                        dir = msg_dir;
                        intr = msg_intr;
                        cont = msg_cont;
                    },
                    None => {
                        break;
                    }
                };

                let mut pins = sys.lock().unwrap();
                let mut index : usize = 0;
                let curve_len = curve.len();

                loop {
                    if index < curve_len {
                        Self::step_sig(curve[index], &mut pins);
                        pos.lock().unwrap().add_assign(if dir { 1 } else { -1 });
                        index += 1;

                        if intr {
                            match receiver_thr.try_recv() {
                                Ok(msg) => { 
                                    msg_opt = Some(msg); 
                                    break;
                                },
                                Err(_) => { }
                            };
                        }

                        if index == curve_len {
                            sender_thr.send(if dir {
                                index as i64
                            } else {
                                -(index as i64)
                            }).unwrap();

                            msg_sent = true;
                        }
                    } else if let Some(t_cont) = cont {
                        if !msg_sent {
                            sender_thr.send(if dir {
                                index as i64
                            } else {
                                -(index as i64)
                            }).unwrap();

                            msg_sent = true;
                        }

                        loop {
                            Self::step_sig(t_cont, &mut pins);
                            pos.lock().unwrap().add_assign(if dir { 1 } else { -1 });
                            index += 1;

                            match receiver_thr.try_recv() {
                                Ok(msg) => { 
                                    msg_opt = Some(msg); 
                                    break;
                                },
                                Err(_) => { }
                            };
                        }

                        break;
                    } else {
                        if !msg_sent {
                            sender_thr.send(if dir {
                                index as i64
                            } else {
                                -(index as i64)
                            }).unwrap();
                        }

                        msg_opt = None;
                        msg_sent = false;

                        break;
                    }
                }
            };
        }));

        self.sender = Some(sender_com);
        self.receiver = Some(receiver_com);
    }
}

impl Setup for Stepper {
    fn setup(&mut self) -> Result<(), crate::Error> {
        if self.data.u == 0.0 {
            return Err("Link the construction to vaild data! (`CompData` is invalid)".into());
        }

        self.omega_max = self.consts.max_speed(self.data.u);

        #[cfg(feature = "std")]
        self.setup_async();

        Ok(())
    }
}

impl SyncComp for Stepper {
    // Data
        fn vars<'a>(&'a self) -> &'a CompVars {
            &self.vars
        }

        fn data<'a>(&'a self) -> &'a CompData {
            &self.data
        }

        #[inline]
        fn write_data(&mut self, data : CompData) {
            self.data = data;
        }  
    // 

    // Movement
        fn drive_rel(&mut self, delta : Delta, speed_f : f32) -> Result<Delta, crate::Error> {
            self.drive_simple(delta, speed_f)
        }

        fn drive_abs(&mut self, gamma : Gamma, speed_f : f32) -> Result<Delta, crate::Error> {
            let delta = gamma - self.gamma();
            self.drive_simple(delta, speed_f)
        }

        fn drive_rel_int(&mut self, delta : Delta, speed_f : f32, intr : Interrupter, intr_data : &mut dyn MeasData) 
        -> Result<(Delta, bool), crate::Error> {
            self.drive_simple_int(delta, speed_f, intr, intr_data)
        }
    // 

    // Async
        #[cfg(feature = "std")]
        fn drive_rel_async(&mut self, delta : Delta, speed_f : f32) -> Result<(), crate::Error> {
            self.drive_simple_async(delta, speed_f, None)
        }

        #[cfg(feature = "std")]
        fn drive_abs_async(&mut self, gamma : Gamma, speed_f : f32) -> Result<(), crate::Error> {
            let delta = gamma - self.gamma();
            self.drive_simple_async(delta, speed_f, None)
        }
        
        #[cfg(feature = "std")]
        fn await_inactive(&mut self) -> Result<Delta, crate::Error> {
            if self.receiver.is_none() {
                return Err(no_async());
            }

            if !self.active {
                return Err(not_active());
            }

            let delta = if let Some(recv) = &self.receiver {
                self.consts.ang_from_steps(recv.recv().unwrap(), self.micro)        // TODO: Remove unwrap
            } else {
                Delta::NAN
            };

            self.active = false;
            Ok(delta)
        }
    //

    // Position
        #[inline]
        fn gamma(&self) -> Gamma {
            #[cfg(feature = "std")] {
                return Gamma::ZERO + self.consts.ang_from_steps(self.pos.lock().unwrap().clone(), self.micro); 
            }

            #[cfg(not(feature = "std"))] {
                return Gamma::ZERO + self.consts.ang_from_steps(self.pos); 
            }
        }   

        #[inline]
        fn write_gamma(&mut self, pos : Gamma) {
            #[cfg(feature = "std")] {
                *self.pos.lock().unwrap().deref_mut() = self.consts.steps_from_ang(pos - Gamma::ZERO, self.micro);
            }

            #[cfg(not(feature = "std"))] {
                self.pos = self.consts.steps_from_ang(pos - Gamma::ZERO);
            }
        }

        #[inline]
        fn omega_max(&self) -> Omega {
            self.omega_max
        }

        fn set_omega_max(&mut self, omega_max : Omega) {
            if omega_max > self.consts.max_speed(self.data.u) {
                #[cfg(feature = "std")]
                panic!("Maximum omega must not be greater than recommended! (Given: {}, Rec: {})", omega_max, self.consts.max_speed(self.data.u));
            }

            self.omega_max = omega_max;
        }

        #[inline]
        fn set_limit(&mut self, min : Option<Gamma>, max : Option<Gamma>) {
            if min.is_some() {
                self.vars.lim.min = min;
            }

            if max.is_some() {
                self.vars.lim.max = max;
            }
        }

        #[inline]
        fn reset_limit(&mut self, min : Option<Gamma>, max : Option<Gamma>) {
            self.vars.lim.min = min;
            self.vars.lim.max = max;
        }

        fn lim_for_gamma(&self, gamma : Gamma) -> Delta {
            match self.vars.lim.min {
                Some(ang) => {
                    if gamma < ang {
                        gamma - ang
                    } else {
                        match self.vars.lim.max {
                            Some(ang) => {
                                if gamma > ang {
                                    gamma - ang
                                } else { Delta::ZERO }
                            },
                            None => Delta::ZERO
                        }
                    }
                },
                None => match self.vars.lim.max {
                    Some(ang) => {
                        if gamma > ang {
                            gamma - ang
                        } else { Delta::ZERO }
                    },
                    None => Delta::NAN
                }
            }
        }

        fn set_end(&mut self, set_gamma : Gamma) {
            #[cfg(feature = "std")] {
                *self.pos.lock().unwrap().deref_mut() = self.consts.steps_from_ang(set_gamma - Gamma::ZERO, self.micro);
            }

            #[cfg(not(feature = "std"))] {
                self.pos = self.consts.steps_from_ang(set_gamma - Gamma::ZERO);
            }
    
            self.set_limit(
                if self.dir { self.vars.lim.min } else { Some(set_gamma) },
                if self.dir { Some(set_gamma) } else { self.vars.lim.max }
            )
        }
    //

    // Loads
        #[inline(always)]
        fn apply_inertia(&mut self, j : Inertia) {
            self.vars.j_load = j;
        }

        #[inline(always)]
        fn apply_force(&mut self, t : Force) {
            if t >= self.consts.t_s {
                #[cfg(feature = "std")]
                println!("Load will not be applied! {}", t);
                return;
            }

            self.vars.t_load = t;
        }

        #[inline(always)]
        fn apply_bend_f(&mut self, f_bend : f32) {
            self.vars.f_bend = f_bend;
        }
    //
}

#[cfg(feature = "std")]
impl AsyncComp for Stepper {
    fn drive(&mut self, dir : Direction, mut speed_f : f32) -> Result<(), crate::Error> {
        if (0.0 > speed_f) | (1.0 < speed_f) {
            panic!("Bad speed_f! {}", speed_f);
        }

        if self.active {
            return Err(crate::lib_error("The component is already active!"));
        }

        let bdir = match dir {
            Direction::CW => true,
            Direction::CCW => false,
            Direction::None => { 
                speed_f = 0.0; 
                self.dir
            }
        };

        let omega_max = self.omega_max();
        let omega_0 = omega_max * self.speed_f;
        let omega_tar = omega_max * speed_f;

        // println!(" => Building curve: o_max: {}, o_0: {}, o_tar: {}, spf_0: {}, spf: {}", 
        //     self.omega_max, omega_0, omega_tar, self.speed_f, speed_f);

        let mut builder = CurveBuilder::new(&self.consts, &self.vars, &self.data, omega_0, self.micro);
        let t_const = if omega_tar != Omega::ZERO {
            Some(self.consts.step_time(omega_tar, self.micro))
        } else {
            None
        }; 
        
        let curve; 
        let curve_sec; 

        if bdir == self.dir {
            curve = builder.to_speed(omega_tar)?;
            curve_sec = vec![];
        } else {
            curve = builder.to_speed(Omega::ZERO)?; 
            curve_sec = builder.to_speed(omega_tar)?;
        }

        drop(builder);

        if bdir == self.dir {
            self.drive_curve_async(curve, true, t_const)?;
        } else {
            self.drive_curve_async(curve, true, None)?;

            self.await_inactive()?;
            self.set_dir(bdir);

            self.drive_curve_async(curve_sec, true, t_const)?;
        }

        self.speed_f = speed_f;

        Ok(())
    }

    fn dir(&self) -> Direction {
        if !self.speed_f.is_normal() {
            Direction::None
        } else if self.dir {
            Direction::CW 
        } else {
            Direction::CCW
        }
    }

    fn speed_f(&self) -> f32 {
        self.speed_f
    }
}

impl StepperComp for Stepper {
    fn consts(&self) -> &StepperConst {
        &self.consts
    }

    fn micro(&self) -> u8 {
        self.micro
    }

    fn set_micro(&mut self, micro : u8) {
        if cfg!(feature = "std") {
            self.pos.lock().unwrap().mul_assign((micro / self.micro) as i64);
=======
    /// Converts the given direction into a bool value for logic signals
    /// - `CW` is `true`
    /// - `CCW` is `false` 
    pub fn as_bool(self) -> bool {
        match self {
            Direction::CCW => false,
            Direction::CW => true
>>>>>>> d77df6e8
        }
    }
}<|MERGE_RESOLUTION|>--- conflicted
+++ resolved
@@ -1,14 +1,4 @@
 use crate::meas::MeasData;
-<<<<<<< HEAD
-use crate::{SyncComp, Setup, lib_error};
-use crate::data::{CompData, StepperConst, CompVars}; 
-use crate::math::{self, CurveBuilder};
-use crate::units::*;
-
-#[cfg(feature = "std")]
-use crate::comp::asyn::{AsyncComp, Direction};
-=======
->>>>>>> d77df6e8
 
 // Submodules
 /// Basic DC-Motors
@@ -52,356 +42,6 @@
 /// A function that can be used to interrupt the movement process of a component
 pub type Interrupter<'a> = fn (&mut dyn MeasData) -> bool;
 
-<<<<<<< HEAD
-/// Error that is used if the async thread of the component has not been setup yet
-#[cfg(feature = "std")]
-#[inline(always)]
-fn no_async() -> crate::Error {
-    lib_error("Async has not been setup yet!")
-}
-
-/// Error that is used when waiting for an inactive component
-#[inline(always)]
-#[cfg(feature = "std")]
-fn not_active() -> crate::Error {
-    lib_error("No movement has been started yet (Waiting for an inactive component!)")
-}
-
-// Pin helper struct
-#[derive(Debug)]
-struct Pins {
-    /// Pin for defining the direction
-    pub dir : pin::UniOutPin,
-    /// Pin for PWM Step pulses
-    pub step : pin::UniOutPin
-}
-
-/// A stepper motor
-/// 
-/// Controlled by two pins, one giving information about the direction, the other about the step signal (PWM)
-#[derive(Debug)]
-pub struct Stepper {
-    // Stepper data
-    consts : StepperConst,
-    vars : CompVars,
-
-    /// The current direction of the driver, the bool value is written to the `sys.dir` GPIO pin\
-    /// DO NOT WRITE TO THIS VALUE! 
-    dir : bool,
-    /// The current absolute position since set to a value
-    #[cfg(feature = "std")]
-    pos : Arc<Mutex<i64>>,
-    #[cfg(not(feature = "std"))]
-    pos : i64,
-    micro : u8,
-
-    omega_max : Omega,
-
-    data : CompData,
-
-    #[cfg(feature = "std")]
-    sys : Arc<Mutex<Pins>>,
-
-    #[cfg(not(feature = "std"))]
-    sys : Pins,
-
-    // Threading
-    #[cfg(feature = "std")]
-    thr : Option<JoinHandle<()>>,
-    #[cfg(feature = "std")]
-    sender : Option<Sender<Option<AsyncMsg>>>,
-    #[cfg(feature = "std")]
-    receiver : Option<Receiver<AsyncRes>>,
-
-    #[cfg(feature = "std")]
-    active : bool,
-    
-    #[cfg(feature = "std")]
-    speed_f : f32
-}
-
-// Inits
-impl Stepper {   
-    /// Creates a new stepper controller with the given stepper motor constants `consts`
-    pub fn new(consts : StepperConst, pin_dir : u8, pin_step : u8) -> Self {
-        // Create pins if possible
-        let sys_dir = pin::UniPin::new(pin_dir).unwrap().into_output(); // TODO: Handle errors
-        let sys_step = pin::UniPin::new(pin_step).unwrap().into_output();
-
-        #[cfg(feature = "std")]
-        let mut ctrl = Stepper { 
-            consts, 
-            vars: CompVars::ZERO, 
-
-            dir: true, 
-            pos : Arc::new(Mutex::new(0)),
-            micro: 1,
-            omega_max: Omega::ZERO,
-
-            data: CompData { u: 0.0, s_f: 0.0 },
-
-            sys: Arc::new(Mutex::new(Pins {
-                dir: sys_dir,
-                step: sys_step
-            })),
-
-            thr: None,
-            sender: None,
-            receiver: None,
-
-            active: false,
-            speed_f: 0.0
-        };
-
-        #[cfg(not(feature = "std"))]
-        let mut ctrl = Stepper { 
-            consts, 
-            vars: CompVars::ZERO, 
-
-            dir: true, 
-            pos: 0,
-            omega_max: Omega::ZERO,
-
-            data: CompData { u: 0.0, s_f: 0.0 },
-
-            sys: Pins {
-                dir: sys_dir,
-                step: sys_step
-            }
-        };
-
-        ctrl.set_dir(ctrl.dir);
-
-        ctrl
-    }
-
-    /// Creates a new structure with both pins set to [pin::ERR_PIN] just for simulation and testing purposes
-    #[inline]
-    pub fn new_sim(data : StepperConst) -> Self {
-        Self::new(data, pin::ERR_PIN, pin::ERR_PIN)
-    }
-}
-
-// Helper functions for the component
-impl Stepper {
-    /// Set the signal for the direction
-    ///
-    /// This function does not require a `Stepper` instance
-    #[inline(always)]
-    fn dir_sig(pins : &mut Pins, dir : bool) {
-        if dir {
-            pins.dir.set_high();
-        } else {
-            pins.dir.set_low();
-        }
-    }
-
-    /// Write a single PWM pulse to the pin and wait
-    /// 
-    /// This function does not require a `Stepper` instance
-    #[inline(always)]
-    fn step_sig(time : Time, pins : &mut Pins) {
-        let step_time_half : Duration = (time / 2.0).into();
-
-        pins.step.set_high();
-        spin_sleep::sleep(step_time_half);
-        pins.step.set_low();
-        spin_sleep::sleep(step_time_half);
-    } 
-
-    /// Write a curve of signals to the output pin
-    /// 
-    /// This function does not require a `Stepper` instance
-    fn drive_curve_sig(cur : &[Time], pins : &mut Pins) {
-        for point in cur {
-            Stepper::step_sig(*point, pins);
-        }
-    }
-
-    /// Write a curve of signals to the output pin
-    #[cfg(feature = "std")]
-    fn drive_curve(&mut self, cur : &[Time]) {
-        let mut pins = self.sys.lock().unwrap();
-
-        Stepper::drive_curve_sig(cur, &mut pins);
-
-        let mut pos = self.pos.lock().unwrap();
-        pos.add_assign(if self.dir { 
-            cur.len() as i64 
-        } else { 
-            -(cur.len() as i64) 
-        });
-    }
-
-    /// Write a curve of signals to the output pin
-    #[cfg(not(feature = "std"))]
-    fn drive_curve(&mut self, cur : &[Time]) {
-        let pins = &mut self.sys;
-
-        Stepper::drive_curve_sig(cur, pins);
-
-        self.pos += if self.dir { 
-            cur.len() as i64 
-        } else { 
-            -(cur.len() as i64) 
-        };
-    }
-
-    /// Drive the given curve with a possibility to interrupt the movement by e.g. a measurement
-    fn drive_curve_int(&mut self, cur : &[Time], intr : Interrupter, intr_data : &mut dyn MeasData) -> (usize, bool) {
-        #[cfg(feature = "std")]
-        let mut pins = self.sys.lock().unwrap();
-
-        #[cfg(not(feature = "std"))]
-        let pins = &mut self.sys;
-
-        let mut trav = 0;
-
-        for point in cur {
-            #[cfg(feature = "std")]
-            if intr(intr_data) {
-                break;
-            }
-
-            #[cfg(not(feature = "std"))]
-            if intr(pins) {
-                break;
-            }
-    
-            #[cfg(feature = "std")]
-            Stepper::step_sig(*point, &mut pins);
-
-            #[cfg(not(feature = "std"))]
-            Stepper::step_sig(*point, pins);
-
-            #[cfg(not(feature = "std"))] {
-                self.pos += if self.dir { 1 } else { -1 };
-            }
-
-            #[cfg(feature = "std")] {
-                let mut pos = self.pos.lock().unwrap();
-
-                pos.add_assign(if self.dir { 1 } else { -1 });
-            }
-
-            trav += 1;
-        }
-
-        ( trav, trav != cur.len() )
-    }
-
-    fn setup_drive(&mut self, delta : Delta) -> Result<(), crate::Error> {
-        let limit = self.lim_for_gamma(self.gamma() + delta);
-
-        if limit.is_normal() {
-            #[cfg(feature = "std")]
-            return Err(lib_error("The delta given is not valid"))
-        }
-
-        if delta > Delta::ZERO {
-            self.set_dir(true);
-        } else if delta < Delta::ZERO {
-            self.set_dir(false);
-        }
-
-        Ok(())
-    }
-
-    fn drive_simple(&mut self, delta : Delta, speed_f : f32) -> Result<Delta, crate::Error> {
-        if (1.0 < speed_f) | (0.0 > speed_f) {
-            panic!("Invalid speed factor! {}", speed_f)
-        }
-
-        if !delta.is_normal() {
-            return Ok(Delta::ZERO);
-        }
-        
-        self.setup_drive(delta)?;
-
-        let omega_max = self.omega_max() * speed_f;
-
-        let cur = math::curve::create_simple_curve(&self.consts, &self.vars, &self.data, delta, omega_max, self.micro);
-        self.drive_curve(&cur);
-
-        Ok(delta)
-    }
-
-    fn drive_simple_int(&mut self, delta : Delta, speed_f : f32, intr : Interrupter, intr_data : &mut dyn MeasData) 
-    -> Result<(Delta, bool), crate::Error> {
-        if (1.0 < speed_f) | (0.0 > speed_f) {
-            panic!("Invalid speed factor! {}", speed_f)
-        }
-
-        if !delta.is_normal() {
-            return Ok((Delta::ZERO, true));
-        }
-        
-        self.setup_drive(delta)?;
-
-        let cur = math::curve::create_simple_curve(&self.consts, &self.vars, &self.data, delta, self.omega_max() * speed_f, self.micro);
-        let (steps, interrupted) = self.drive_curve_int(&cur, intr, intr_data);
-
-        if self.dir {
-            Ok((steps as f32 * self.consts.step_ang(self.micro), interrupted))
-        } else {
-            Ok((steps as f32 * -self.consts.step_ang(self.micro), interrupted))
-        }
-    }
-}
-
-impl Stepper {
-    /// Makes the component move a single step with the given `time`
-    /// 
-    /// # Error
-    /// 
-    /// Returns an error if `setup_drive()` fails
-    pub fn step(&mut self, time : Time) -> Result<(), crate::Error> {
-        let delta = if self.dir { self.consts.step_ang(self.micro) } else { -self.consts.step_ang(self.micro) };
-        self.setup_drive(delta)?;
-
-        #[cfg(feature = "std")]
-        let mut pins = self.sys.lock().unwrap(); 
-        #[cfg(not(feature = "std"))]
-        let pins = &mut self.sys;
-
-        #[cfg(feature = "std")]
-        Stepper::step_sig(time, &mut pins);
-        #[cfg(not(feature = "std"))]
-        Stepper::step_sig(time, pins);
-
-        Ok(())
-    }
-
-    /// Sets the driving direction of the component. Note that the direction of the motor depends on the connection of the cables.
-    /// The "dir"-pin is directly set to the value given
-    #[inline(always)]
-    pub fn set_dir(&mut self, dir : bool) {
-        #[cfg(feature = "std")]
-        let mut pins = self.sys.lock().unwrap();
-        #[cfg(not(feature = "std"))]
-        let pins = &mut self.sys;
-
-        #[cfg(feature = "std")]
-        Stepper::dir_sig(&mut pins, dir);
-        #[cfg(not(feature = "std"))]
-        Stepper::dir_sig(pins, dir);
-
-        self.dir = dir;
-    }
-
-    // Debug
-        /// Prints out all pins to the console in dbg! style
-        /// 
-        /// # Features
-        /// 
-        /// Only available if the "std"-feature is active
-        #[cfg(feature = "std")]
-        #[inline(always)]
-        pub fn debug_pins(&self) {
-            dbg!(&self.sys);
-        }
-    // 
-=======
 /// Direction of movement
 #[derive(Clone, Copy, PartialEq, PartialOrd, Eq, Debug, Default)]
 pub enum Direction {
@@ -410,7 +50,6 @@
     /// Clockwise (`true`)
     #[default]
     CW
->>>>>>> d77df6e8
 }
 
 impl Direction {
@@ -418,455 +57,6 @@
         if b { Direction::CW } else { Direction::CCW }
     }
 
-<<<<<<< HEAD
-    fn drive_curve_async(&mut self, curve : Vec<Time>, intr : bool, t_const : Option<Time>) -> Result<(), crate::Error> {
-        self.clear_active_status();
-
-        // println!(" => Curve: {}; Last: {:?}; t_const: {:?}", curve.len(), curve.last(), t_const);
-
-        if let Some(sender) = &self.sender {
-            self.active = true;
-            sender.send(Some((curve, self.dir, intr, t_const)))?; 
-            Ok(())
-        } else {
-            Err(no_async())
-        }
-    }
-
-    fn drive_simple_async(&mut self, delta : Delta, speed_f : f32, t_const : Option<Time>) -> Result<(), crate::Error> {
-        if (1.0 < speed_f) | (0.0 > speed_f) {
-            panic!("Invalid speed factor! {}", speed_f)
-        }
-        
-        if !delta.is_normal() {
-            return Ok(());
-        }
-
-        if self.sender.is_none() {
-            return Err(no_async());
-        }
-        
-        self.setup_drive(delta)?;
-
-        let omega_max = self.omega_max() * speed_f;
-        let cur = math::curve::create_simple_curve(&self.consts, &self.vars, &self.data, delta, omega_max, self.micro);
-
-        self.drive_curve_async(cur, false, t_const)
-    }
-
-    fn setup_async(&mut self) {
-        let (sender_com, receiver_thr) : (Sender<Option<AsyncMsg>>, Receiver<Option<AsyncMsg>>) = channel();
-        let (sender_thr, receiver_com) : (Sender<AsyncRes>, Receiver<AsyncRes>) = channel();
-
-        let sys = self.sys.clone();
-        let pos = self.pos.clone();
-
-        self.thr = Some(std::thread::spawn(move || {
-            let mut curve : Vec<Time>;
-            let mut dir : bool;
-            let mut intr : bool;
-            let mut cont : Option<Time>;
-
-            let mut msg_sent = false;
-
-            let mut msg_opt : Option<_> = None;
-            let mut msg : Option<AsyncMsg>;
-
-            loop {
-                if let Some(msg_r) = msg_opt { 
-                    msg = msg_r;
-                } else {
-                    msg = match receiver_thr.recv() {
-                        Ok(msg_opt) => msg_opt,
-                        Err(_) => {
-                            // println!("Error occured in thread! {}", err.to_string());   // TODO: Improve error message
-                            break;
-                        }
-                    };
-                }
-
-                match msg {
-                    Some((msg_curve, msg_dir, msg_intr, msg_cont)) => {
-                        curve = msg_curve;
-                        dir = msg_dir;
-                        intr = msg_intr;
-                        cont = msg_cont;
-                    },
-                    None => {
-                        break;
-                    }
-                };
-
-                let mut pins = sys.lock().unwrap();
-                let mut index : usize = 0;
-                let curve_len = curve.len();
-
-                loop {
-                    if index < curve_len {
-                        Self::step_sig(curve[index], &mut pins);
-                        pos.lock().unwrap().add_assign(if dir { 1 } else { -1 });
-                        index += 1;
-
-                        if intr {
-                            match receiver_thr.try_recv() {
-                                Ok(msg) => { 
-                                    msg_opt = Some(msg); 
-                                    break;
-                                },
-                                Err(_) => { }
-                            };
-                        }
-
-                        if index == curve_len {
-                            sender_thr.send(if dir {
-                                index as i64
-                            } else {
-                                -(index as i64)
-                            }).unwrap();
-
-                            msg_sent = true;
-                        }
-                    } else if let Some(t_cont) = cont {
-                        if !msg_sent {
-                            sender_thr.send(if dir {
-                                index as i64
-                            } else {
-                                -(index as i64)
-                            }).unwrap();
-
-                            msg_sent = true;
-                        }
-
-                        loop {
-                            Self::step_sig(t_cont, &mut pins);
-                            pos.lock().unwrap().add_assign(if dir { 1 } else { -1 });
-                            index += 1;
-
-                            match receiver_thr.try_recv() {
-                                Ok(msg) => { 
-                                    msg_opt = Some(msg); 
-                                    break;
-                                },
-                                Err(_) => { }
-                            };
-                        }
-
-                        break;
-                    } else {
-                        if !msg_sent {
-                            sender_thr.send(if dir {
-                                index as i64
-                            } else {
-                                -(index as i64)
-                            }).unwrap();
-                        }
-
-                        msg_opt = None;
-                        msg_sent = false;
-
-                        break;
-                    }
-                }
-            };
-        }));
-
-        self.sender = Some(sender_com);
-        self.receiver = Some(receiver_com);
-    }
-}
-
-impl Setup for Stepper {
-    fn setup(&mut self) -> Result<(), crate::Error> {
-        if self.data.u == 0.0 {
-            return Err("Link the construction to vaild data! (`CompData` is invalid)".into());
-        }
-
-        self.omega_max = self.consts.max_speed(self.data.u);
-
-        #[cfg(feature = "std")]
-        self.setup_async();
-
-        Ok(())
-    }
-}
-
-impl SyncComp for Stepper {
-    // Data
-        fn vars<'a>(&'a self) -> &'a CompVars {
-            &self.vars
-        }
-
-        fn data<'a>(&'a self) -> &'a CompData {
-            &self.data
-        }
-
-        #[inline]
-        fn write_data(&mut self, data : CompData) {
-            self.data = data;
-        }  
-    // 
-
-    // Movement
-        fn drive_rel(&mut self, delta : Delta, speed_f : f32) -> Result<Delta, crate::Error> {
-            self.drive_simple(delta, speed_f)
-        }
-
-        fn drive_abs(&mut self, gamma : Gamma, speed_f : f32) -> Result<Delta, crate::Error> {
-            let delta = gamma - self.gamma();
-            self.drive_simple(delta, speed_f)
-        }
-
-        fn drive_rel_int(&mut self, delta : Delta, speed_f : f32, intr : Interrupter, intr_data : &mut dyn MeasData) 
-        -> Result<(Delta, bool), crate::Error> {
-            self.drive_simple_int(delta, speed_f, intr, intr_data)
-        }
-    // 
-
-    // Async
-        #[cfg(feature = "std")]
-        fn drive_rel_async(&mut self, delta : Delta, speed_f : f32) -> Result<(), crate::Error> {
-            self.drive_simple_async(delta, speed_f, None)
-        }
-
-        #[cfg(feature = "std")]
-        fn drive_abs_async(&mut self, gamma : Gamma, speed_f : f32) -> Result<(), crate::Error> {
-            let delta = gamma - self.gamma();
-            self.drive_simple_async(delta, speed_f, None)
-        }
-        
-        #[cfg(feature = "std")]
-        fn await_inactive(&mut self) -> Result<Delta, crate::Error> {
-            if self.receiver.is_none() {
-                return Err(no_async());
-            }
-
-            if !self.active {
-                return Err(not_active());
-            }
-
-            let delta = if let Some(recv) = &self.receiver {
-                self.consts.ang_from_steps(recv.recv().unwrap(), self.micro)        // TODO: Remove unwrap
-            } else {
-                Delta::NAN
-            };
-
-            self.active = false;
-            Ok(delta)
-        }
-    //
-
-    // Position
-        #[inline]
-        fn gamma(&self) -> Gamma {
-            #[cfg(feature = "std")] {
-                return Gamma::ZERO + self.consts.ang_from_steps(self.pos.lock().unwrap().clone(), self.micro); 
-            }
-
-            #[cfg(not(feature = "std"))] {
-                return Gamma::ZERO + self.consts.ang_from_steps(self.pos); 
-            }
-        }   
-
-        #[inline]
-        fn write_gamma(&mut self, pos : Gamma) {
-            #[cfg(feature = "std")] {
-                *self.pos.lock().unwrap().deref_mut() = self.consts.steps_from_ang(pos - Gamma::ZERO, self.micro);
-            }
-
-            #[cfg(not(feature = "std"))] {
-                self.pos = self.consts.steps_from_ang(pos - Gamma::ZERO);
-            }
-        }
-
-        #[inline]
-        fn omega_max(&self) -> Omega {
-            self.omega_max
-        }
-
-        fn set_omega_max(&mut self, omega_max : Omega) {
-            if omega_max > self.consts.max_speed(self.data.u) {
-                #[cfg(feature = "std")]
-                panic!("Maximum omega must not be greater than recommended! (Given: {}, Rec: {})", omega_max, self.consts.max_speed(self.data.u));
-            }
-
-            self.omega_max = omega_max;
-        }
-
-        #[inline]
-        fn set_limit(&mut self, min : Option<Gamma>, max : Option<Gamma>) {
-            if min.is_some() {
-                self.vars.lim.min = min;
-            }
-
-            if max.is_some() {
-                self.vars.lim.max = max;
-            }
-        }
-
-        #[inline]
-        fn reset_limit(&mut self, min : Option<Gamma>, max : Option<Gamma>) {
-            self.vars.lim.min = min;
-            self.vars.lim.max = max;
-        }
-
-        fn lim_for_gamma(&self, gamma : Gamma) -> Delta {
-            match self.vars.lim.min {
-                Some(ang) => {
-                    if gamma < ang {
-                        gamma - ang
-                    } else {
-                        match self.vars.lim.max {
-                            Some(ang) => {
-                                if gamma > ang {
-                                    gamma - ang
-                                } else { Delta::ZERO }
-                            },
-                            None => Delta::ZERO
-                        }
-                    }
-                },
-                None => match self.vars.lim.max {
-                    Some(ang) => {
-                        if gamma > ang {
-                            gamma - ang
-                        } else { Delta::ZERO }
-                    },
-                    None => Delta::NAN
-                }
-            }
-        }
-
-        fn set_end(&mut self, set_gamma : Gamma) {
-            #[cfg(feature = "std")] {
-                *self.pos.lock().unwrap().deref_mut() = self.consts.steps_from_ang(set_gamma - Gamma::ZERO, self.micro);
-            }
-
-            #[cfg(not(feature = "std"))] {
-                self.pos = self.consts.steps_from_ang(set_gamma - Gamma::ZERO);
-            }
-    
-            self.set_limit(
-                if self.dir { self.vars.lim.min } else { Some(set_gamma) },
-                if self.dir { Some(set_gamma) } else { self.vars.lim.max }
-            )
-        }
-    //
-
-    // Loads
-        #[inline(always)]
-        fn apply_inertia(&mut self, j : Inertia) {
-            self.vars.j_load = j;
-        }
-
-        #[inline(always)]
-        fn apply_force(&mut self, t : Force) {
-            if t >= self.consts.t_s {
-                #[cfg(feature = "std")]
-                println!("Load will not be applied! {}", t);
-                return;
-            }
-
-            self.vars.t_load = t;
-        }
-
-        #[inline(always)]
-        fn apply_bend_f(&mut self, f_bend : f32) {
-            self.vars.f_bend = f_bend;
-        }
-    //
-}
-
-#[cfg(feature = "std")]
-impl AsyncComp for Stepper {
-    fn drive(&mut self, dir : Direction, mut speed_f : f32) -> Result<(), crate::Error> {
-        if (0.0 > speed_f) | (1.0 < speed_f) {
-            panic!("Bad speed_f! {}", speed_f);
-        }
-
-        if self.active {
-            return Err(crate::lib_error("The component is already active!"));
-        }
-
-        let bdir = match dir {
-            Direction::CW => true,
-            Direction::CCW => false,
-            Direction::None => { 
-                speed_f = 0.0; 
-                self.dir
-            }
-        };
-
-        let omega_max = self.omega_max();
-        let omega_0 = omega_max * self.speed_f;
-        let omega_tar = omega_max * speed_f;
-
-        // println!(" => Building curve: o_max: {}, o_0: {}, o_tar: {}, spf_0: {}, spf: {}", 
-        //     self.omega_max, omega_0, omega_tar, self.speed_f, speed_f);
-
-        let mut builder = CurveBuilder::new(&self.consts, &self.vars, &self.data, omega_0, self.micro);
-        let t_const = if omega_tar != Omega::ZERO {
-            Some(self.consts.step_time(omega_tar, self.micro))
-        } else {
-            None
-        }; 
-        
-        let curve; 
-        let curve_sec; 
-
-        if bdir == self.dir {
-            curve = builder.to_speed(omega_tar)?;
-            curve_sec = vec![];
-        } else {
-            curve = builder.to_speed(Omega::ZERO)?; 
-            curve_sec = builder.to_speed(omega_tar)?;
-        }
-
-        drop(builder);
-
-        if bdir == self.dir {
-            self.drive_curve_async(curve, true, t_const)?;
-        } else {
-            self.drive_curve_async(curve, true, None)?;
-
-            self.await_inactive()?;
-            self.set_dir(bdir);
-
-            self.drive_curve_async(curve_sec, true, t_const)?;
-        }
-
-        self.speed_f = speed_f;
-
-        Ok(())
-    }
-
-    fn dir(&self) -> Direction {
-        if !self.speed_f.is_normal() {
-            Direction::None
-        } else if self.dir {
-            Direction::CW 
-        } else {
-            Direction::CCW
-        }
-    }
-
-    fn speed_f(&self) -> f32 {
-        self.speed_f
-    }
-}
-
-impl StepperComp for Stepper {
-    fn consts(&self) -> &StepperConst {
-        &self.consts
-    }
-
-    fn micro(&self) -> u8 {
-        self.micro
-    }
-
-    fn set_micro(&mut self, micro : u8) {
-        if cfg!(feature = "std") {
-            self.pos.lock().unwrap().mul_assign((micro / self.micro) as i64);
-=======
     /// Converts the given direction into a bool value for logic signals
     /// - `CW` is `true`
     /// - `CCW` is `false` 
@@ -874,7 +64,6 @@
         match self {
             Direction::CCW => false,
             Direction::CW => true
->>>>>>> d77df6e8
         }
     }
 }