--- conflicted
+++ resolved
@@ -8,17 +8,12 @@
         pub use crate::comp::tool;
         pub use crate::comp::stepper::*;
 
-<<<<<<< HEAD
-pub use crate::data::{CompVars, CompData, StepperConst};
-pub use crate::data::servo::ServoConst;
-=======
         pub use crate::ctrl::DcMotor;
         pub use crate::ctrl::pwm::PWMOutput;
         pub use crate::ctrl::pin::*;
         pub use crate::ctrl::servo::ServoDriver;
->>>>>>> d77df6e8
-
-        pub use crate::data::{CompVars, LinkedData, StepperConst};
+      
+        pub use crate::data::{CompVars, CompData, StepperConst};
         pub use crate::data::servo::ServoConst;
 
         pub use crate::math::{CurveBuilder, PathBuilder};
