--- conflicted
+++ resolved
@@ -51,7 +51,7 @@
         fn set_temp_dir(&mut self, dir_opt : Option<Direction>);
 
         /// Runs a check of the movement process and Interrupts if it has a reason to
-        fn check(&mut self, gamma : AbsPos) -> Option<InterruptReason>;
+        fn check(&mut self, abs_pos : AbsPos) -> Option<InterruptReason>;
     }
 
     /// Reasons why an interrupt was triggered
@@ -94,7 +94,7 @@
     /// General Error type for `SyncActuators`
     #[derive(Clone, Debug)]
     pub enum SyncActuatorError {
-        /// The delta distance given is invalid
+        /// The rel_pos distance given is invalid
         InvaldDeltaDistance(RelDist),
 
         // Motor specific errors
@@ -113,7 +113,7 @@
     // impl std::error::Error for SyncActuatorError { }
     
     pub trait SyncActuatorState {
-        fn gamma(&self) -> AbsPos; 
+        fn abs_pos(&self) -> AbsPos; 
 
         fn moving(&self) -> bool;
 
@@ -134,16 +134,18 @@
         // Movement
             /// Moves the component by the relative distance as fast as possible, halts the script until 
             /// the movement is finshed and returns the actual **relative** distance travelled
-            fn drive_rel(&mut self, delta : RelDist, speed : Factor) -> Result<(), SyncActuatorError>;
+            fn drive_rel(&mut self, rel_pos : RelDist, speed : Factor) -> Result<(), SyncActuatorError>;
 
             /// Moves the component to the given position as fast as possible, halts the script until the 
             /// movement is finished and returns the actual **relative** distance travelled.
             #[inline]
-            fn drive_abs(&mut self, gamma : AbsPos, speed : Factor) -> Result<(), SyncActuatorError> {
-                let delta = gamma - self.gamma();
-                self.drive_rel(delta, speed)
+            fn drive_abs(&mut self, abs_pos : AbsPos, speed : Factor) -> Result<(), SyncActuatorError> {
+                let rel_pos = abs_pos - self.abs_pos();
+                self.drive_rel(rel_pos, speed)
             }
-
+        //
+
+        // State
             fn state(&self) -> &dyn SyncActuatorState;
 
             fn clone_state(&self) -> Arc<dyn SyncActuatorState>;
@@ -164,16 +166,16 @@
             ///     Stepper::new_gen().unwrap(), 
             /// 0.5);    // Ratio is set to 0.5, which means for each radian the motor moves, the cylinder moves for 0.5 mm
             /// 
-            /// cylinder.set_gamma(POS);
-            /// 
-            /// assert!((cylinder.gamma() - POS).abs() < RelDist(0.05));      // Check with small tolerance
-            /// ```
-            fn gamma(&self) -> AbsPos;
+            /// cylinder.set_abs_pos(POS);
+            /// 
+            /// assert!((cylinder.abs_pos() - POS).abs() < RelDist(0.05));      // Check with small tolerance
+            /// ```
+            fn abs_pos(&self) -> AbsPos;
 
             /// Overwrite the current **absolute** position of the component without triggering actual movements. 
             /// 
             /// Be aware that only full steps can be written in distance, meaning that for position comparision a 
-            /// small tolerance has to be considered, as the value written won't be the exact gamma value given.
+            /// small tolerance has to be considered, as the value written won't be the exact abs_pos value given.
             /// 
             /// ```rust
             /// use syact::prelude::*;
@@ -187,11 +189,11 @@
             ///     Stepper::new_gen().unwrap(), 
             /// 0.5);    // Ratio is set to 0.5, which means for each radian the motor moves, the cylinder moves for 0.5 mm
             /// 
-            /// cylinder.set_gamma(POS);
-            /// 
-            /// assert!((cylinder.gamma() - POS).abs() < RelDist(0.05));      // Check with small tolerance
-            /// ```
-            fn set_gamma(&mut self, gamma : AbsPos);
+            /// cylinder.set_abs_pos(POS);
+            /// 
+            /// assert!((cylinder.abs_pos() - POS).abs() < RelDist(0.05));      // Check with small tolerance
+            /// ```
+            fn set_abs_pos(&mut self, abs_pos : AbsPos);
 
             /// Returns the maximum velocity of the component. It can be set using `SyncComp::set_velocity_max()`. 
             /// The component cannot move faster than the velocity  given (valid for all movement operations)
@@ -209,17 +211,13 @@
             /// - Panics if the velocity  given is higher than the maximum velocity  recommended (e.g. `StepperConst::velocity_max()`)
             fn set_velocity_max(&mut self, velocity_max : Velocity);
         //
-<<<<<<< HEAD
-=======
-
-
-        // Limits
+
+
+        // Position limits
             fn limit_min(&self) -> Option<AbsPos>;
 
             fn limit_max(&self) -> Option<AbsPos>;
->>>>>>> 84f3f8f3
-
-        // Position limits
+
             /// Returns if any limit positions have been reached. The value returned can either be radians or millimeters, 
             /// depending on the type of component.
             /// 
@@ -250,28 +248,28 @@
             /// 
             /// gear.set_pos_limits(Some(LIM_MIN), Some(LIM_MAX));
             /// 
-            /// assert_eq!(gear.resolve_pos_limits_for_gamma(AbsPos(1.5)), RelDist(0.5));     // Over the maximum
-            /// assert_eq!(gear.resolve_pos_limits_for_gamma(AbsPos(0.5)), RelDist::ZERO);    // In range
-            /// assert_eq!(gear.resolve_pos_limits_for_gamma(AbsPos(-4.0)), RelDist(-2.0));   // Under the minimum
+            /// assert_eq!(gear.resolve_pos_limits_for_abs_pos(AbsPos(1.5)), RelDist(0.5));     // Over the maximum
+            /// assert_eq!(gear.resolve_pos_limits_for_abs_pos(AbsPos(0.5)), RelDist::ZERO);    // In range
+            /// assert_eq!(gear.resolve_pos_limits_for_abs_pos(AbsPos(-4.0)), RelDist(-2.0));   // Under the minimum
             /// 
             /// gear.set_pos_limits(Some(LIM_MIN_LOWER), None);                // Overwriting only `min` limit
             /// 
-            /// assert_eq!(gear.resolve_pos_limits_for_gamma(AbsPos(1.5)), RelDist(0.5));     // Over the maximum
-            /// assert_eq!(gear.resolve_pos_limits_for_gamma(AbsPos(0.5)), RelDist::ZERO);    // In range
-            /// assert_eq!(gear.resolve_pos_limits_for_gamma(AbsPos(-4.0)), RelDist(-1.0));   // Under the minimum, but less
+            /// assert_eq!(gear.resolve_pos_limits_for_abs_pos(AbsPos(1.5)), RelDist(0.5));     // Over the maximum
+            /// assert_eq!(gear.resolve_pos_limits_for_abs_pos(AbsPos(0.5)), RelDist::ZERO);    // In range
+            /// assert_eq!(gear.resolve_pos_limits_for_abs_pos(AbsPos(-4.0)), RelDist(-1.0));   // Under the minimum, but less
             /// 
             /// gear.overwrite_pos_limits(Some(LIM_MIN_LOWER), None);              // Overwriting only both limits with [overwrite_pos_limits()]
             /// 
-            /// assert_eq!(gear.resolve_pos_limits_for_gamma(AbsPos(1.5)), RelDist::ZERO);    // In range, as the `max` limit has been deleted
-            /// assert_eq!(gear.resolve_pos_limits_for_gamma(AbsPos(0.5)), RelDist::ZERO);    // In range
-            /// assert_eq!(gear.resolve_pos_limits_for_gamma(AbsPos(-4.0)), RelDist(-1.0));   // Under the minimum, but less
-            /// ```
-            fn resolve_pos_limits_for_gamma(&self, gamma : AbsPos) -> RelDist;
+            /// assert_eq!(gear.resolve_pos_limits_for_abs_pos(AbsPos(1.5)), RelDist::ZERO);    // In range, as the `max` limit has been deleted
+            /// assert_eq!(gear.resolve_pos_limits_for_abs_pos(AbsPos(0.5)), RelDist::ZERO);    // In range
+            /// assert_eq!(gear.resolve_pos_limits_for_abs_pos(AbsPos(-4.0)), RelDist(-1.0));   // Under the minimum, but less
+            /// ```
+            fn resolve_pos_limits_for_abs_pos(&self, abs_pos : AbsPos) -> RelDist;
 
             /// Sets an endpoint in the current direction by modifying the components limits. For example, when the component is moving
             /// in the positive direction and the endpoint is set, this function will overwrite the current maximum limit with the current
-            /// gamma value. The component is then not allowed to move in the current direction anymore. 
-            fn set_endpos(&mut self, set_gamma : AbsPos);
+            /// abs_pos value. The component is then not allowed to move in the current direction anymore. 
+            fn set_endpos(&mut self, set_abs_pos : AbsPos);
 
             /// Set the limits for the minimum and maximum angles that the component can reach, note that the limit will 
             /// be converted and transfered to the parent component if defined. 
@@ -296,21 +294,21 @@
             /// 
             /// gear.set_pos_limits(Some(LIM_MIN), Some(LIM_MAX));
             /// 
-            /// assert_eq!(gear.resolve_pos_limits_for_gamma(AbsPos(1.5)), RelDist(0.5));     // Over the maximum
-            /// assert_eq!(gear.resolve_pos_limits_for_gamma(AbsPos(0.5)), RelDist::ZERO);    // In range
-            /// assert_eq!(gear.resolve_pos_limits_for_gamma(AbsPos(-4.0)), RelDist(-2.0));   // Under the minimum
+            /// assert_eq!(gear.resolve_pos_limits_for_abs_pos(AbsPos(1.5)), RelDist(0.5));     // Over the maximum
+            /// assert_eq!(gear.resolve_pos_limits_for_abs_pos(AbsPos(0.5)), RelDist::ZERO);    // In range
+            /// assert_eq!(gear.resolve_pos_limits_for_abs_pos(AbsPos(-4.0)), RelDist(-2.0));   // Under the minimum
             /// 
             /// gear.set_pos_limits(Some(LIM_MIN_LOWER), None);                // Overwriting only `min` limit
             /// 
-            /// assert_eq!(gear.resolve_pos_limits_for_gamma(AbsPos(1.5)), RelDist(0.5));     // Over the maximum
-            /// assert_eq!(gear.resolve_pos_limits_for_gamma(AbsPos(0.5)), RelDist::ZERO);    // In range
-            /// assert_eq!(gear.resolve_pos_limits_for_gamma(AbsPos(-4.0)), RelDist(-1.0));   // Under the minimum, but less
+            /// assert_eq!(gear.resolve_pos_limits_for_abs_pos(AbsPos(1.5)), RelDist(0.5));     // Over the maximum
+            /// assert_eq!(gear.resolve_pos_limits_for_abs_pos(AbsPos(0.5)), RelDist::ZERO);    // In range
+            /// assert_eq!(gear.resolve_pos_limits_for_abs_pos(AbsPos(-4.0)), RelDist(-1.0));   // Under the minimum, but less
             /// 
             /// gear.overwrite_pos_limits(Some(LIM_MIN_LOWER), None);              // Overwriting only both limits with [overwrite_pos_limits()]
             /// 
-            /// assert_eq!(gear.resolve_pos_limits_for_gamma(AbsPos(1.5)), RelDist::ZERO);    // In range, as the `max` limit has been deleted
-            /// assert_eq!(gear.resolve_pos_limits_for_gamma(AbsPos(0.5)), RelDist::ZERO);    // In range
-            /// assert_eq!(gear.resolve_pos_limits_for_gamma(AbsPos(-4.0)), RelDist(-1.0));   // Under the minimum, but less
+            /// assert_eq!(gear.resolve_pos_limits_for_abs_pos(AbsPos(1.5)), RelDist::ZERO);    // In range, as the `max` limit has been deleted
+            /// assert_eq!(gear.resolve_pos_limits_for_abs_pos(AbsPos(0.5)), RelDist::ZERO);    // In range
+            /// assert_eq!(gear.resolve_pos_limits_for_abs_pos(AbsPos(-4.0)), RelDist(-1.0));   // Under the minimum, but less
             /// ```
             fn set_pos_limits(&mut self, min : Option<AbsPos>, max : Option<AbsPos>);
 
@@ -336,21 +334,21 @@
             /// 
             /// gear.set_pos_limits(Some(LIM_MIN), Some(LIM_MAX));
             /// 
-            /// assert_eq!(gear.resolve_pos_limits_for_gamma(AbsPos(1.5)), RelDist(0.5));     // Over the maximum
-            /// assert_eq!(gear.resolve_pos_limits_for_gamma(AbsPos(0.5)), RelDist::ZERO);    // In range
-            /// assert_eq!(gear.resolve_pos_limits_for_gamma(AbsPos(-4.0)), RelDist(-2.0));   // Under the minimum
+            /// assert_eq!(gear.resolve_pos_limits_for_abs_pos(AbsPos(1.5)), RelDist(0.5));     // Over the maximum
+            /// assert_eq!(gear.resolve_pos_limits_for_abs_pos(AbsPos(0.5)), RelDist::ZERO);    // In range
+            /// assert_eq!(gear.resolve_pos_limits_for_abs_pos(AbsPos(-4.0)), RelDist(-2.0));   // Under the minimum
             /// 
             /// gear.set_pos_limits(Some(LIM_MIN_LOWER), None);                // Overwriting only `min` limit
             /// 
-            /// assert_eq!(gear.resolve_pos_limits_for_gamma(AbsPos(1.5)), RelDist(0.5));     // Over the maximum
-            /// assert_eq!(gear.resolve_pos_limits_for_gamma(AbsPos(0.5)), RelDist::ZERO);    // In range
-            /// assert_eq!(gear.resolve_pos_limits_for_gamma(AbsPos(-4.0)), RelDist(-1.0));   // Under the minimum, but less
+            /// assert_eq!(gear.resolve_pos_limits_for_abs_pos(AbsPos(1.5)), RelDist(0.5));     // Over the maximum
+            /// assert_eq!(gear.resolve_pos_limits_for_abs_pos(AbsPos(0.5)), RelDist::ZERO);    // In range
+            /// assert_eq!(gear.resolve_pos_limits_for_abs_pos(AbsPos(-4.0)), RelDist(-1.0));   // Under the minimum, but less
             /// 
             /// gear.overwrite_pos_limits(Some(LIM_MIN_LOWER), None);              // Overwriting only both limits with [overwrite_pos_limits()]
             /// 
-            /// assert_eq!(gear.resolve_pos_limits_for_gamma(AbsPos(1.5)), RelDist::ZERO);    // In range, as the `max` limit has been deleted
-            /// assert_eq!(gear.resolve_pos_limits_for_gamma(AbsPos(0.5)), RelDist::ZERO);    // In range
-            /// assert_eq!(gear.resolve_pos_limits_for_gamma(AbsPos(-4.0)), RelDist(-1.0));   // Under the minimum, but less
+            /// assert_eq!(gear.resolve_pos_limits_for_abs_pos(AbsPos(1.5)), RelDist::ZERO);    // In range, as the `max` limit has been deleted
+            /// assert_eq!(gear.resolve_pos_limits_for_abs_pos(AbsPos(0.5)), RelDist::ZERO);    // In range
+            /// assert_eq!(gear.resolve_pos_limits_for_abs_pos(AbsPos(-4.0)), RelDist(-1.0));   // Under the minimum, but less
             /// ```
             fn overwrite_pos_limits(&mut self, min : Option<AbsPos>, max : Option<AbsPos>);
         // 
@@ -382,7 +380,7 @@
             /// 
             /// gear.apply_gen_force(FORCE);
             /// 
-            /// assert_eq!(AbsPos(2.0), gear.gamma_for_child(AbsPos(1.0)));
+            /// assert_eq!(AbsPos(2.0), gear.abs_pos_for_child(AbsPos(1.0)));
             /// assert_eq!(Force(0.1), gear.child().force_gen());     // Forces get smaller for smaller gears
             /// ```
             fn apply_gen_force(&mut self, force : Force) -> Result<(), BuilderError>;
@@ -415,7 +413,7 @@
             /// // Applies the inertia to the gearbearing component
             /// gear.apply_inertia(INERTIA);
             /// 
-            /// assert_eq!(AbsPos(2.0), gear.gamma_for_child(AbsPos(1.0)));
+            /// assert_eq!(AbsPos(2.0), gear.abs_pos_for_child(AbsPos(1.0)));
             /// assert_eq!(Inertia(1.0), gear.child().inertia());
             /// ```
             fn apply_inertia(&mut self, inertia : Inertia);
