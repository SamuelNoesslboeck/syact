use std::{f32::consts::PI, collections::HashMap, sync::Arc};

use glam::{Vec2, Mat2};
use gpio::{GpioIn, sysfs::*};
use gcode::{Mnemonic, GCode};

use crate::{Component, ComponentGroup, LinkedData, StepperCtrl, StepperConst, UpdateFunc};
use crate::ctrl::{PIN_ERR, CompPath};
use crate::gcode::{Interpreter, GCodeFunc, Args};

mod stepper_data 
{
    use serde::{Serialize, Deserialize};
    use serde_json::json;

    use crate::{conf, comp::{Cylinder, CylinderTriangle, GearBearing, NoTool, PencilTool, Tool}};

    use super::*;

    #[derive(Debug, Serialize, Deserialize)]
    struct Test {
        #[serde(serialize_with = "StepperConst::to_standard", deserialize_with = "StepperConst::from_standard")]
        data: StepperConst
    }

    #[test]
    fn json_io() {
        let json_init = json!(Test { data: StepperConst::MOT_17HE15_1504S });
        let data : Test = serde_json::from_value(json_init).unwrap();

        dbg!(&data);

        println!("{}", serde_json::to_string(&data).unwrap());
    }

    #[test]
    fn conf_io() {
        let comps : [Box<dyn Component>; 2] = [ 
<<<<<<< HEAD
            Box::new(Cylinder::new(StepperCtrl::new(StepperConst::MOT_17HE15_1504S, PIN_ERR, PIN_ERR), 1.5, None)),
            Box::new(StepperCtrl::new(StepperConst::MOT_17HE15_1504S, PIN_ERR, PIN_ERR))
=======
            Box::new(
                CylinderTriangle::new(
                    Cylinder::new(
                        StepperCtrl::new(StepperConst::MOT_17HE15_1504S, PIN_ERR, PIN_ERR), 
                    1.5),
                100.0, 200.0)),
            Box::new(
                GearBearing::new(
                    StepperCtrl::new(StepperConst::MOT_17HE15_1504S, PIN_ERR, PIN_ERR),
                1.5))
>>>>>>> 4863ad09
        ]; 

        println!("{}", serde_json::to_string_pretty(
            &conf::create_conf_comps(&comps)
        ).unwrap());

        let tools : [Box<dyn Tool>; 2] = [
            Box::new(
                NoTool::new()
            ),
            Box::new(
                PencilTool::new(100.0, 0.25)
            )
        ]; 

        println!("{}", serde_json::to_string_pretty(
            &conf::create_conf_tools(&Vec::from(tools))
        ).unwrap());
    }   
}
 
// Test Async
    #[test]
    fn test_async() {
        let mut ctrl = StepperCtrl::new(StepperConst::MOT_17HE15_1504S, 27, 19);
        ctrl.link(Arc::new(LinkedData { u: 12.0, s_f: 1.5 })); 

        ctrl.comms.send_msg((4.0 * PI, 2.0 * PI, UpdateFunc::None));

        println!("Msg sent!");
        println!("Awaiting inactive status ...");

        ctrl.comms.await_inactive();
    }
//


// Test Gcode
    struct Data 
    {
        pub pos : f64
    }

    fn g_0(data : &mut Data, _gc : &GCode, _args : &Args) -> Option<()> {
        data.pos += 10.0;
        // intpr.log_ln("G0 function executed");
        None
    }

    fn g_1(data : &mut Data, _gc : &GCode, _args : &Args) -> Option<()> {
        data.pos -= 5.0;
        None
    }

    #[test]
    fn test_gcode() {
        let map = HashMap::from([
            ( Mnemonic::General, HashMap::from([
                ( 0u32, g_0 as GCodeFunc<Data, Option<()>> ),
                ( 1u32, g_1 as GCodeFunc<Data, Option<()>> )
            ]) )
        ]);

        let mut intpr = Interpreter::new(Data { pos: 0.0 }, map);

        let res = intpr.interpret("G0\nG1", |_| { Some(()) });
        dbg!(res);
    }
// 

// Test Input
    #[test]
    fn test_input() {
        let mut pin = SysFsGpioInput::open(25).expect("Could not open pin");
        
        let mut pin_rec = false;

        loop {
            let read_val = pin.read_value().unwrap() == gpio::GpioValue::High;

            if pin_rec && (!read_val) {
                pin_rec = false;

                println!("Input deactivated! {}", read_val);
            } else if (!pin_rec) && read_val {
                pin_rec = true;

                println!("Input activated! {}", read_val);
            }
        }
    }
//

// Test step
    #[test]
    fn test_step() {
        let mut ctrl = StepperCtrl::new(StepperConst::MOT_17HE15_1504S, 27, 19);
        ctrl.link(Arc::new(LinkedData { u: 12.0, s_f: 1.5 })); 

        ctrl.apply_load_inertia(0.000_1);

        // Test
        println!("Doing single step ... ");
        ctrl.step(0.01, &crate::UpdateFunc::None);
        println!("Step done ... ");
        // 
    }
//

// Test steps
    // Parameters
        const STEPS : u64 = 200;
        const OMEGA : f32 = 10.0;
    // 

    #[test]
    fn test_steps() {
        let mut ctrl = StepperCtrl::new(StepperConst::MOT_17HE15_1504S, 27, 19);
        ctrl.link(Arc::new(LinkedData { u: 12.0, s_f: 1.5 })); 

        ctrl.apply_load_inertia(0.1);
        ctrl.apply_load_force(0.1);

        println!("Staring to move");
        ctrl.steps(STEPS, OMEGA, crate::ctrl::UpdateFunc::None);
        println!("{} with max speed {}rad/s done", STEPS, OMEGA);
    }
// 

// Test G1
mod test_g1 
{
    use super::*;

    const L1 : f32 = 100.0;
    const L2 : f32 = 100.0;

    // Helper
        fn full_atan(x : f32, y : f32) -> f32 {
            if x == 0.0 {
                if y > 0.0 {
                    return PI / 2.0;
                } else if y < 0.0 {
                    return -(PI / 2.0); 
                }

                return 0.0;
            }

            (y / x).atan() + if x < 0.0 { PI } else { 0.0 }
        }

        fn law_of_cosines(a : f32, b : f32, c : f32) -> f32 {
            ((a.powi(2) + b.powi(2) - c.powi(2)) / 2.0 / a / b).acos()
        }
    // 

    // fn get_pos(comps : &[Box<dyn Component>; 2]) -> Vec2 {
    //     let [ g_1, g_2 ] = comps.get_dist();
    //     Vec2::new(
    //         L1 * g_1.cos() + L2 * (g_1 + g_2).cos(),
    //         L1 * g_1.sin() + L2 * (g_1 + g_2).sin()
    //     )
    // }

    fn get_angles(pos : Vec2) -> [f32; 2] {
        let length = (pos[0].powi(2) + pos[1].powi(2)).powf(0.5);
        let angle = full_atan(pos[0], pos[1]);
        
        let gamma = law_of_cosines(L1, L2, length);
        let alpha = law_of_cosines(L1, length, L2);

        [
            angle + alpha,
            gamma - PI
        ]
    }

    fn vectors_for_angles(angles : [f32; 2]) -> [Vec2; 2] {
        [
            Mat2::from_angle(angles[0]) * Vec2::new(L1, 0.0),
            Mat2::from_angle(angles[0] + angles[1]) * Vec2::new(L2, 0.0)
        ]
    }

    // fn points_for_angles(angles : [f32; 2]) -> [Vec2; 2] {
    //     let [ a_1, a_2 ] = vectors_for_angles(angles); 
    //     [ a_1, a_1 + a_2 ]
    // }

    fn actor_vecs(angles : [f32; 2]) -> [Vec2; 2] {
        let [ a_1, a_2 ] = vectors_for_angles(angles); 
        [ Mat2::from_angle(PI / 2.0) * (a_1 + a_2), Mat2::from_angle(PI / 2.0) * a_2 ]
    }

    fn relevance(actors : &[Vec2; 2], vel : Vec2) -> Vec2 {
        let mut relev = Mat2::from_cols(actors[0], actors[1]).inverse() * vel;
        if relev.x.abs() < f32::EPSILON {
            relev.x = 0.0;
        }

        if relev.y.abs() < f32::EPSILON {
            relev.y = 0.0;
        }

        relev
    }   

    fn get_lin_move(pos_0 : Vec2, pos : Vec2, vel_max : f32, n_seg : usize) -> CompPath<2> {
        let delta_pos = pos - pos_0;
        let delta_seg = delta_pos / (n_seg as f32);

        let mut phis = vec![];
        let mut relev = vec![];

        for i in 0 .. (n_seg + 1) {
            let current_pos = pos_0 + delta_seg * (i as f32);

            let angles = get_angles(current_pos);
            let actors = actor_vecs(angles);

            relev.push(relevance(&actors, delta_pos.normalize() * vel_max).to_array());
            phis.push(angles);
        }

        CompPath::new(phis, relev)
    }

    #[test]
    fn test_g1() {
        const U : f32 = 12.0;
        const SF : f32 = 1.5;

        let mut comps : [Box<dyn Component>; 2] = [ 
            Box::new(StepperCtrl::new(StepperConst::MOT_17HE15_1504S, PIN_ERR, PIN_ERR)),
            Box::new(StepperCtrl::new(StepperConst::MOT_17HE15_1504S, PIN_ERR, PIN_ERR))
        ]; 

        comps.link(Arc::new(LinkedData { u: U, s_f: SF }));
        comps.apply_load_inertia([0.05, 0.05]);

        // dbg!(comps[0].accel_max_node(0.0, 0.0, 0.5, 10.0));
        // dbg!(comps[0].compl_times(0.0, 0.0, 0.5, 10.0));

        let mut path = get_lin_move(Vec2::new(50.0, 100.0), Vec2::new(150.0, -50.0), 1000.0, 50);

        path.generate(&comps, [0.0, 0.0], [0.0, 0.0], 0.98);

        // path.debug_path(0);
        // dbg!(path.phis);
        dbg!(path.omegas);
    }
}
// 

// Test Simple G1
mod test_simple_g1 
{
    use super::*;

    // const L1 : f32 = 100.0;

    // Helper
        fn full_atan(x : f32, y : f32) -> f32 {
            if x == 0.0 {
                if y > 0.0 {
                    return PI / 2.0;
                } else if y < 0.0 {
                    return -(PI / 2.0); 
                }

                return 0.0;
            }

            (y / x).atan() + if x < 0.0 { PI } else { 0.0 }
        }

        // fn law_of_cosines(a : f32, b : f32, c : f32) -> f32 {
        //     ((a.powi(2) + b.powi(2) - c.powi(2)) / 2.0 / a / b).acos()
        // }
    // 

    // fn get_pos(comps : &[Box<dyn Component>; 2]) -> Vec2 {
    //     let [ g_1, g_2 ] = comps.get_dist();
    //     Vec2::new(
    //         L1 * g_1.cos(),
    //         L1 * g_1.sin()
    //     )
    // }

    fn get_angles(pos : Vec2) -> [f32; 1] {
        let angle = full_atan(pos[0], pos[1]);

        [ angle ]
    }

    // fn vectors_for_angles(angles : [f32; 1]) -> [Vec2; 1] {
    //     [
    //         Mat2::from_angle(angles[0]) * Vec2::new(L1, 0.0)
    //     ]
    // }

    // fn points_for_angles(angles : [f32; 2]) -> [Vec2; 2] {
    //     let [ a_1, a_2 ] = vectors_for_angles(angles); 
    //     [ a_1, a_1 + a_2 ]
    // }

    // fn actor_vecs(angles : [f32; 1]) -> [Vec2; 1] {
    //     let [ a_1 ] = vectors_for_angles(angles); 
    //     [ Mat2::from_angle(PI / 2.0) * a_1 ]
    // }

    fn relevance(pos : [f32; 2], vel : [f32; 2]) -> [f32; 1] {
        let x = vel[1] / pos[0];
        let y = vel[0] / pos[1];

        [ if x.is_finite() { x } else { 0.0 } - if y.is_finite() { -y } else { -0.0 } ]
    }   

    fn get_lin_move(pos_0 : Vec2, pos : Vec2, vel_max : f32, n_seg : usize) -> CompPath<1> {
        let delta_pos = pos - pos_0;
        let delta_seg = delta_pos / (n_seg as f32);

        let mut phis = vec![];
        let mut relev = vec![];

        for i in 0 .. (n_seg + 1) {
            let current_pos = pos_0 + delta_seg * (i as f32);

            let angles = get_angles(current_pos);

            relev.push(relevance(current_pos.to_array(), (delta_pos.normalize() * vel_max).to_array()));
            phis.push(angles);
        }

        CompPath::new(phis, relev)
    }

    #[test]
    fn test_simple_g1() {
        const U : f32 = 12.0;
        const SF : f32 = 1.5;

        let mut comps : [Box<dyn Component>; 1] = [ 
            Box::new(StepperCtrl::new(StepperConst::MOT_17HE15_1504S, PIN_ERR, PIN_ERR))
        ]; 

        comps.link(Arc::new(LinkedData { u: U, s_f: SF }));
        comps.apply_load_inertia([ 0.5 ]);

        let mut path = get_lin_move(Vec2::new(50.0, 50.0), Vec2::new(50.0, -50.0), 50.0, 10);

        path.generate(&comps, [ 0.0 ], [ 0.0 ], 0.95);

        dbg!(path.omegas);
    }
}
// <|MERGE_RESOLUTION|>--- conflicted
+++ resolved
@@ -36,10 +36,6 @@
     #[test]
     fn conf_io() {
         let comps : [Box<dyn Component>; 2] = [ 
-<<<<<<< HEAD
-            Box::new(Cylinder::new(StepperCtrl::new(StepperConst::MOT_17HE15_1504S, PIN_ERR, PIN_ERR), 1.5, None)),
-            Box::new(StepperCtrl::new(StepperConst::MOT_17HE15_1504S, PIN_ERR, PIN_ERR))
-=======
             Box::new(
                 CylinderTriangle::new(
                     Cylinder::new(
@@ -50,11 +46,11 @@
                 GearBearing::new(
                     StepperCtrl::new(StepperConst::MOT_17HE15_1504S, PIN_ERR, PIN_ERR),
                 1.5))
->>>>>>> 4863ad09
         ]; 
 
         println!("{}", serde_json::to_string_pretty(
             &conf::create_conf_comps(&comps)
+        ).unwrap())
         ).unwrap());
 
         let tools : [Box<dyn Tool>; 2] = [
