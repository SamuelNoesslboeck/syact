//! ### Data subfile
//! 
//! Structs for storing stepper motor data and performing basic calculations \
//! NOTE: If any of the formulas are unclear, please have a look at \
//! the article on stepper motors included in this create under "article/article.pdf"

use core::f32::consts::PI;

use serde::{Serialize, Deserialize};

#[cfg(feature = "std")]
use serde::{Deserializer, Serializer};

// Submodules
mod lk;
pub use lk::LinkedData;

/// Crate for servo motor data
pub mod servo;

/// Crate for variables read and written during runtime
mod var;
pub use var::CompVars;

use crate::units::*;
//

/**
### `StepperData`
A collection of the most relevant variables Unit stepper calculation 
```
use stepper_lib::StepperConst;

// Create the data from an standard motor
let mut data = StepperConst::MOT_17HE15_1504S;

``` 
Supports JSON-Serialize and Deserialize with the `serde_json` library
*/
#[derive(Debug, Clone, Serialize, Deserialize, PartialEq)]
pub struct StepperConst
{
    /// Max phase current [Unit A]
    pub i_max : f32,
    /// Motor inductence [Unit H]
    pub l : f32,

    /// Step count per revolution [Unit (1)]
    pub n_s : u64,
    /// Coil pair count (n_s / 2) Unit many cases [Unit (1)]
    pub n_c : u64,
    /// Stall torque [Unit Nm]
    pub t_s : Force,
    /// Inhertia moment [Unit kg*m^2]
    pub j_s : Inertia
}

impl StepperConst
{
    /// Error stepperdata with all zeros
    pub const ERROR : Self = Self {
        i_max: 0.0,
        l: 0.0,
        n_s: 0,
        n_c: 0,
        t_s: Force::ZERO,
        j_s: Inertia::ZERO
    }; 

    pub const GEN : Self = Self::MOT_17HE15_1504S;

    /// ### Stepper motor 17HE15-1504S
    /// Values for standard stepper motor \
    /// Link: <https://www.omc-stepperonline.com/de/e-serie-nema-17-bipolar-42ncm-59-49oz-in-1-5a-42x42x38mm-4-draehte-w-1m-kabel-verbinder-17he15-1504s>
    pub const MOT_17HE15_1504S : Self = Self {
        i_max: 1.5, 
        l: 0.004, 
        n_s: 200, 
        n_c: 100,
        t_s: Force(0.42), 
        j_s: Inertia(0.000_005_7)
    }; 
    
    // TODO: Rework
    #[cfg(feature = "std")]
    pub fn from_standard<'de, D>(deserializer: D) -> Result<Self, D::Error> 
    where 
        D: Deserializer<'de> {
        let s: String = Deserialize::deserialize(deserializer)?;
        Ok(get_standard_mot(s.as_str()).clone()) 
    }

    #[cfg(feature = "std")]
    pub fn to_standard<S>(&self, serializer: S) -> Result<S::Ok, S::Error>
    where
        S: Serializer {
        for (k, v) in &STANDARD_STEPPER_CONST {
            if v == self {
                return serializer.serialize_str(*k);
            }
        }
        self.serialize(serializer)
    }

    /// The maximum angular acceleration of the motor (in stall) in consideration of the current loads
    #[inline(always)]
    pub fn alpha_max(&self, var : &CompVars) -> Result<Alpha, crate::Error> {
        Ok(self.t(var.t_load)? / self.j(var.j_load))
    }

    /// The maximum angular acceleration of the motor, with a modified torque t_s
    #[inline(always)]
<<<<<<< HEAD
    pub fn alpha_max_dyn(&self, t_s : Force, var : &CompVars) -> Result<Alpha, crate::Error> {
        Ok(Self::t_dyn(t_s, var.t_load)? / self.j(var.j_load))
=======
    pub fn alpha_max_dyn(&self, t_s : Force, var : &CompVars) -> Alpha {
        self.t_dyn(t_s, var.t_load) / self.j(var.j_load)
>>>>>>> a2f9df6b
    }

    /// The inductivity constant [Unit s]
    #[inline(always)]
    pub fn tau(&self, u : f32) -> Time {
        Time(self.i_max * self.l / u)
    }

    /// Omega for time per step [Unit 1/s]
    /// 
    /// # Panics
    /// 
    /// Panics if the given `step_time` is zero (`-0.0` included)
    /// 
    /// ```rust 
    /// use core::f32::consts::PI;
    /// 
    /// use stepper_lib::data::StepperConst;
    /// use stepper_lib::units::*;
    /// 
    /// let data = StepperConst::GEN;
    /// 
    /// assert!((data.omega(Time(1.0/200.0)) - Omega(2.0 * PI)).abs() < Omega(0.001));     
    /// ```
    #[inline(always)]
    pub fn omega(&self, step_time : Time) -> Omega {
        if (step_time == Time(0.0)) | (step_time == Time(-0.0)) {
            panic!("The given step time ({}) is zero!", step_time)
        }

        self.step_ang() / step_time
    }

    // Steps
        /// Get the angular distance of a step Unit rad [Unit 1]
        #[inline(always)]
        pub fn step_ang(&self) -> Delta {
            Delta(2.0 * PI / self.n_s as f32)
        }

        /// Time per step for the given omega [Unit s]
        /// 
        /// # Panics 
        /// 
        /// Panics if the given `omega` is zero 
        #[inline(always)]
        pub fn step_time(&self, omega : Omega) -> Time {
            if (omega == Omega(0.0)) | (omega == Omega(-0.0)) {
                panic!("The given omega ({}) is zero!", omega);
            }

            2.0 * PI / (self.n_s as f32) / omega
        }
    // 

    // Load calculations
        /// Max motor torque when having a load [Unit Nm]
        /// 
        /// # Pancis
        /// 
        /// 
        #[inline(always)]
        pub fn t(&self, t_load : Force) -> Result<Force, crate::Error> {  // TODO: Add overload protection
            if !t_load.is_finite() {
                panic!("The given load force ({}) is invalid!", t_load);
            }

            if t_load > self.t_s {
                Err(crate::Error::new(std::io::ErrorKind::InvalidInput, 
                    format!("Overload! (Motor torque: {}, Load: {})", self.t_s, t_load)))
            } else {
                Ok(self.t_s - t_load)
            }
        }

        /// Max motor torque when having a load, using a modified base torque t_s [Unit Nm]
        /// 
        /// # Panics 
        /// 
        /// Panics if the given motor torque `t_s` is negative (-0.0 included), infinite or NAN
        #[inline(always)]
<<<<<<< HEAD
        pub fn t_dyn(t_s : Force, t_load : Force) -> Result<Force, crate::Error> { // TODO: Add overload protection
            if t_s.is_sign_negative() | (!t_s.is_finite()) {
                panic!("The given force ({}) is invalid!", t_s);
            }

            if !t_load.is_finite() {
                panic!("The given load force ({}) is invalid!", t_load);
            }

            if t_load > t_s {
                Err(crate::Error::new(std::io::ErrorKind::InvalidInput, 
                    format!("Overload! (Motor torque: {}, Load: {})", t_s, t_load)))
            } else {
                Ok(t_s - t_load)
            }
=======
        pub fn t_dyn(&self, mut t_s : Force, mut t_load : Force) -> Force {                    // TODO: Add overload protection #15
            assert!(t_s > Force(0.0), "Overload detected! Force: {}", t_s);

            if t_s.is_nan() {
                t_s = self.t_s;
            }

            println!("{}, {}", t_s, t_load);
            if t_load > t_s {
                println!("Used dirty fallback!");
                t_load = Force::ZERO;       // TODO: Remove dirty fallback
            }

            Force((t_s - t_load).0.clamp(0.0, t_s.0))
>>>>>>> a2f9df6b
        }

        /// Motor inertia when having a load [Unit kg*m^2]
        /// 
        /// # Panics
        /// 
        /// Panics if the given inertia `j_load` is negative (-0.0 included)
        #[inline(always)]
        pub fn j(&self, j_load : Inertia) -> Inertia {
            if j_load.is_sign_negative() | (!j_load.is_finite()) {
                panic!("The given inertia ({}) is invalid!", j_load);
            }

            self.j_s + j_load
        }
    //

    // Conversions
        /// Converts the given angle `ang` into a absolute number of steps
        #[inline(always)]
        pub fn steps_from_ang_abs(&self, ang : Delta) -> u64 {
            (ang.abs() / self.step_ang()).round() as u64
        }

        #[inline(always)]
        pub fn steps_from_ang(&self, ang : Delta) -> i64 {
            (ang / self.step_ang()).round() as i64
        }   

        #[inline(always)]
        pub fn ang_from_steps_abs(&self, steps : u64) -> Delta {
            steps as f32 * self.step_ang()
        }

        #[inline(always)]
        pub fn ang_from_steps(&self, steps : i64) -> Delta {
            steps as f32 * self.step_ang()
        }

        // Comparision
        #[inline(always)]
        pub fn is_in_step_range(&self, steps : i64, ang : Delta) -> bool {
            self.steps_from_ang(ang) == steps
        }
    //
}

/// A collection of standard stepper motors
pub static STANDARD_STEPPER_CONST : [(&str, StepperConst); 2] = [
    ("ERROR", StepperConst::ERROR),
    ("MOT_17HE15_1504S", StepperConst::MOT_17HE15_1504S)
];

#[cfg(feature = "std")]
fn get_standard_mot(name : &str) -> &StepperConst {
    for (k, v) in &STANDARD_STEPPER_CONST {
        if *k == name {
            return v;
        }
    }

    &StepperConst::ERROR
}<|MERGE_RESOLUTION|>--- conflicted
+++ resolved
@@ -110,13 +110,8 @@
 
     /// The maximum angular acceleration of the motor, with a modified torque t_s
     #[inline(always)]
-<<<<<<< HEAD
-    pub fn alpha_max_dyn(&self, t_s : Force, var : &CompVars) -> Result<Alpha, crate::Error> {
-        Ok(Self::t_dyn(t_s, var.t_load)? / self.j(var.j_load))
-=======
     pub fn alpha_max_dyn(&self, t_s : Force, var : &CompVars) -> Alpha {
-        self.t_dyn(t_s, var.t_load) / self.j(var.j_load)
->>>>>>> a2f9df6b
+        Self::t_dyn(t_s, var.t_load) / self.j(var.j_load)
     }
 
     /// The inductivity constant [Unit s]
@@ -198,38 +193,8 @@
         /// 
         /// Panics if the given motor torque `t_s` is negative (-0.0 included), infinite or NAN
         #[inline(always)]
-<<<<<<< HEAD
-        pub fn t_dyn(t_s : Force, t_load : Force) -> Result<Force, crate::Error> { // TODO: Add overload protection
-            if t_s.is_sign_negative() | (!t_s.is_finite()) {
-                panic!("The given force ({}) is invalid!", t_s);
-            }
-
-            if !t_load.is_finite() {
-                panic!("The given load force ({}) is invalid!", t_load);
-            }
-
-            if t_load > t_s {
-                Err(crate::Error::new(std::io::ErrorKind::InvalidInput, 
-                    format!("Overload! (Motor torque: {}, Load: {})", t_s, t_load)))
-            } else {
-                Ok(t_s - t_load)
-            }
-=======
-        pub fn t_dyn(&self, mut t_s : Force, mut t_load : Force) -> Force {                    // TODO: Add overload protection #15
-            assert!(t_s > Force(0.0), "Overload detected! Force: {}", t_s);
-
-            if t_s.is_nan() {
-                t_s = self.t_s;
-            }
-
-            println!("{}, {}", t_s, t_load);
-            if t_load > t_s {
-                println!("Used dirty fallback!");
-                t_load = Force::ZERO;       // TODO: Remove dirty fallback
-            }
-
+        pub fn t_dyn(t_s : Force, t_load : Force) -> Force { // TODO: Add overload protection
             Force((t_s - t_load).0.clamp(0.0, t_s.0))
->>>>>>> a2f9df6b
         }
 
         /// Motor inertia when having a load [Unit kg*m^2]
