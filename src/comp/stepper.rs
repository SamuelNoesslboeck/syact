use crate::{StepperConst, SyncComp, SyncCompGroup};
use crate::math::StepTimeBuilder;
use crate::units::*;

pub use syact_macros::StepperCompGroup;

/// A component based on a stepper motor
pub trait StepperComp : SyncComp {
    /// Returns the constants of the stepper motor
    fn consts(&self) -> &StepperConst;

    // Microstepping
        /// The amount of microsteps in a full step
        fn micro(&self) -> u8;

        /// Set the amount of microsteps in a full step
        fn set_micro(&mut self, micro : u8);
    //

    /// The angle of a step
    fn step_ang(&self) -> Delta {
        self.consts().step_ang(self.micro())
    }

    /// Creates a new curve builder for the stepper motor
<<<<<<< HEAD
    fn create_curve_builder(&self, omega_0 : Omega) -> CurveBuilder {
        CurveBuilder::new(self.consts(), self.vars(), self.data(), omega_0, self.micro())
=======
    fn create_builder(&self, omega_0 : Omega, omega_max : Omega) -> StepTimeBuilder {
        StepTimeBuilder::new(omega_0, self.consts(), self.vars(), self.link(), omega_max, self.micro())
>>>>>>> d77df6e8
    }

    /// Drive from node to node (used for path algorithms, use as a normal drive function is not recommended)
    fn drive_nodes(&mut self, delta : Delta, omega_0 : Omega, omega_tar : Omega, corr : &mut (Delta, Time)) -> Result<(), crate::Error>;
}

// Helper implementation
impl<T : AsRef<dyn StepperComp> + AsMut<dyn StepperComp> + AsRef<dyn SyncComp> + AsMut<dyn SyncComp>> StepperComp for T {
    fn consts(&self) -> &StepperConst {
        <T as AsRef<dyn StepperComp>>::as_ref(self).consts()
    }

    fn micro(&self) -> u8 {
        <T as AsRef<dyn StepperComp>>::as_ref(self).micro()
    }

    fn set_micro(&mut self, micro : u8) {
        <T as AsMut<dyn StepperComp>>::as_mut(self).set_micro(micro)
    }

    fn drive_nodes(&mut self, delta : Delta, omega_0 : Omega, omega_tar : Omega, corr : &mut (Delta, Time)) -> Result<(), crate::Error> {
        <T as AsMut<dyn StepperComp>>::as_mut(self).drive_nodes(delta, omega_0, omega_tar, corr)
    }
}

/// A group of stepper motor based components
pub trait StepperCompGroup<const C : usize> : SyncCompGroup<C> 
where 
    Self::Comp : StepperComp
{
    /// Create a new pathbuilder for the given stepper component group
    fn create_path_builder(&self, omega_0 : [Omega; C]) -> PathBuilder<C> {
        let builders = self.for_each_dyn(|comp, index| {
            comp.create_curve_builder(omega_0[index])
        }); 
        PathBuilder::new(builders.try_into().unwrap())
    }

    /// Drive from node to node (used for path algorithms, use as a normal drive function is not recommended)
    fn drive_nodes(&mut self, nodes_0 : &[PathNode; C], omega_tar : [Omega; C], corr : &mut [(Delta, Time); C]) -> Result<(), crate::Error> {
        self.try_for_each_mut(|comp, index| {
            comp.drive_nodes(nodes_0[index].delta, nodes_0[index].omega_0, omega_tar[index], &mut corr[index])
        })?; 
        Ok(())
    }

    /// Drive from node to node (used for path algorithms, use as a normal drive function is not recommended)
    fn drive_node_to_node(&mut self, nodes_0 : &[PathNode; C], nodes_tar : &[PathNode; C], corr : &mut [(Delta, Time); C]) -> Result<(), crate::Error> {
        let mut omegas = [Omega::ZERO; C];

        for i in 0 .. C {
            omegas[i] = nodes_tar[i].omega_0;
        }

        self.drive_nodes(nodes_0, omegas, corr)
    } 

    /// Returns the amount of microsteps every component uses
    fn micro(&self) -> [u8; C] {
        self.for_each(|comp, _| {
            comp.micro()
        })
    }

    /// Sets the amount of microsteps for each motor 
    fn set_micro(&mut self, micro : [u8; C]) {
        self.for_each_mut(|comp, index| {
            comp.set_micro(micro[index]);
        });
    }
}

impl<T : StepperComp, const C : usize> StepperCompGroup<C> for [T; C] { }<|MERGE_RESOLUTION|>--- conflicted
+++ resolved
@@ -23,13 +23,8 @@
     }
 
     /// Creates a new curve builder for the stepper motor
-<<<<<<< HEAD
-    fn create_curve_builder(&self, omega_0 : Omega) -> CurveBuilder {
-        CurveBuilder::new(self.consts(), self.vars(), self.data(), omega_0, self.micro())
-=======
     fn create_builder(&self, omega_0 : Omega, omega_max : Omega) -> StepTimeBuilder {
         StepTimeBuilder::new(omega_0, self.consts(), self.vars(), self.link(), omega_max, self.micro())
->>>>>>> d77df6e8
     }
 
     /// Drive from node to node (used for path algorithms, use as a normal drive function is not recommended)
