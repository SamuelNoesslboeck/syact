--- conflicted
+++ resolved
@@ -51,16 +51,9 @@
 
 impl<'a> CurveBuilder<'a> {
     /// Creates a new `CurveBuilder`
-<<<<<<< HEAD
-    pub fn new(consts : &'a StepperConst, var : &'a CompVars, data : &'a CompData, omega_0 : Omega, micro : u8) -> Self {
+    pub fn new(consts : &'a StepperConst, var : &'a CompVars, data : &'a CompData, omega_0 : Omega) -> Self {
         if !var.f_bend.is_normal() {
             panic!("Invaild bend factor! ({})", var.f_bend);
-=======
-    pub fn new(consts : &'a StepperConst, var : &'a CompVars, lk : &'a LinkedData, omega_0 : Omega) -> Self {
-        if !var.bend_f.is_normal() {
-            panic!("Invaild bend factor! ({})", var.bend_f);
->>>>>>> d77df6e8
-        }
     
         if !data.s_f.is_normal() {
             panic!("Invalid safety factor! ({})", data.s_f);
@@ -102,11 +95,7 @@
     /// Max speed that the curve will be generated for
     #[inline(always)]
     pub fn max_speed(&self) -> Omega {
-<<<<<<< HEAD
         self.consts.max_speed(self.data.u)
-=======
-        self.consts.omega_max(self.lk.u)
->>>>>>> d77df6e8
     }
 
     /// Checks whether the motor accelerated when travelling the last node
@@ -142,11 +131,7 @@
         } else {
             self.alpha = self.consts.alpha_max_dyn(
                 force::torque_dyn(self.consts, 
-<<<<<<< HEAD
-                        (self.omega /* + omega_tar */).abs() /* / 2.0 */ / self.var.f_bend, self.data.u, self.micro) / self.data.s_f * self.var.f_bend, 
-=======
-                        (self.omega /* + omega_tar */).abs() /* / 2.0 */ / self.var.bend_f, self.lk.u) / self.lk.s_f * self.var.bend_f, 
->>>>>>> d77df6e8
+                        (self.omega /* + omega_tar */).abs() /* / 2.0 */ / self.var.f_bend, self.data.u) / self.data.s_f * self.var.f_bend, 
                     self.var
             ).unwrap();
     
@@ -294,15 +279,9 @@
         }
 
         // Debug! TODO: Remove
-<<<<<<< HEAD
-        if alpha.abs() > self.consts.alpha_max_dyn(force::torque_dyn(self.consts, (omega_0 + omega_tar) / 2.0, self.data.u, self.micro), self.var)? {
+        if alpha.abs() > self.consts.alpha_max_dyn(force::torque_dyn(self.consts, (omega_0 + omega_tar) / 2.0, self.data.u), self.var)? {
             panic!("Acceleration reached! {} max: {}", alpha, 
-            self.consts.alpha_max_dyn(force::torque_dyn(self.consts, (omega_0 + omega_tar) / 2.0, self.data.u, self.micro), self.var)?);
-=======
-        if alpha.abs() > self.consts.alpha_max_dyn(force::torque_dyn(self.consts, (omega_0 + omega_tar) / 2.0, self.lk.u), self.var)? {
-            panic!("Acceleration reached! {} max: {}", alpha, 
-            self.consts.alpha_max_dyn(force::torque_dyn(self.consts, (omega_0 + omega_tar) / 2.0, self.lk.u), self.var)?);
->>>>>>> d77df6e8
+            self.consts.alpha_max_dyn(force::torque_dyn(self.consts, (omega_0 + omega_tar) / 2.0, self.data.u), self.var)?);
         }
 
         let mut curve = vec![]; 
