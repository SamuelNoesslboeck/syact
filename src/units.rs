--- conflicted
+++ resolved
@@ -67,14 +67,14 @@
                 self.0.sin()
             }
 
-<<<<<<< HEAD
             pub fn is_sign_negative(self) -> bool {
                 self.0.is_sign_negative()
             }
 
             pub fn is_sign_positive(self) -> bool {
                 self.0.is_sign_positive()
-=======
+            }
+
             #[inline(always)]
             pub fn min(self, other : Self) -> Self {
                 Self(self.0.min(other.0))
@@ -83,7 +83,6 @@
             #[inline(always)]
             pub fn max(self, other : Self) -> Self {
                 Self(self.0.max(other.0))
->>>>>>> a2f9df6b
             }
         }
 
